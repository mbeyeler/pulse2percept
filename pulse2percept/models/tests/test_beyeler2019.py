import numpy as np
import pytest
import numpy.testing as npt

from pulse2percept.implants import ArgusI, ArgusII
from pulse2percept.percepts import Percept
from pulse2percept.models import (AxonMapSpatial, AxonMapModel,
                                  ScoreboardSpatial, ScoreboardModel)


def test_ScoreboardSpatial():
    # ScoreboardSpatial automatically sets `rho`:
    model = ScoreboardSpatial(engine='serial', xystep=5)

    # User can set `rho`:
    model.rho = 123
    npt.assert_equal(model.rho, 123)
    model.build(rho=987)
    npt.assert_equal(model.rho, 987)

    # Nothing in, None out:
    npt.assert_equal(model.predict_percept(ArgusI()), None)

    # Converting ret <=> dva
    npt.assert_almost_equal(model.ret2dva(0), 0)
    npt.assert_almost_equal(model.dva2ret(0), 0)

    implant = ArgusI(stim=np.zeros(16))
    # Zero in = zero out:
    percept = model.predict_percept(implant)
    npt.assert_equal(isinstance(percept, Percept), True)
    npt.assert_equal(percept.shape, list(model.grid.x.shape) + [1])
    npt.assert_almost_equal(percept.data, 0)

    # Multiple frames are processed independently:
    model = ScoreboardSpatial(engine='serial', rho=200, xystep=5,
                              xrange=(-20, 20), yrange=(-15, 15))
    model.build()
    percept = model.predict_percept(ArgusI(stim={'A1': [1, 0], 'B3': [0, 2]}))
    npt.assert_equal(percept.shape, list(model.grid.x.shape) + [2])
    pmax = percept.data.max(axis=(0, 1))
    npt.assert_almost_equal(percept.data[2, 3, 0], pmax[0])
    npt.assert_almost_equal(percept.data[2, 3, 1], 0)
    npt.assert_almost_equal(percept.data[3, 4, 0], 0)
    npt.assert_almost_equal(percept.data[3, 4, 1], pmax[1])


def test_ScoreboardModel():
    # ScoreboardModel automatically sets `rho`:
    model = ScoreboardModel(engine='serial', xystep=5)
    npt.assert_equal(model.has_space, True)
    npt.assert_equal(model.has_time, False)
    npt.assert_equal(hasattr(model.spatial, 'rho'), True)

    # User can set `rho`:
    model.rho = 123
    npt.assert_equal(model.rho, 123)
    npt.assert_equal(model.spatial.rho, 123)
    model.build(rho=987)
    npt.assert_equal(model.rho, 987)
    npt.assert_equal(model.spatial.rho, 987)

    # Nothing in, None out:
    npt.assert_equal(model.predict_percept(ArgusI()), None)

    # Zero in = zero out:
    implant = ArgusI(stim=np.zeros(16))
    npt.assert_almost_equal(model.predict_percept(implant).data, 0)

    # Multiple frames are processed independently:
    model = ScoreboardModel(engine='serial', rho=200, xystep=5,
                            xrange=(-20, 20), yrange=(-15, 15))
    model.build()
    percept = model.predict_percept(ArgusI(stim={'A1': [1, 2]}))
    npt.assert_equal(percept.shape, list(model.grid.x.shape) + [2])
    pmax = percept.data.max(axis=(0, 1))
    npt.assert_almost_equal(percept.data[2, 3, :], pmax)
    npt.assert_almost_equal(pmax[1] / pmax[0], 2.0)


def test_ScoreboardModel_predict_percept():
    model = ScoreboardModel(xystep=0.55, rho=100, thresh_percept=0,
                            xrange=(-20, 20), yrange=(-15, 15))
    model.build()
    # Single-electrode stim:
    img_stim = np.zeros(60)
    img_stim[47] = 1
    percept = model.predict_percept(ArgusII(stim=img_stim))
    # Single bright pixel, very small Gaussian kernel:
    npt.assert_equal(np.sum(percept.data > 0.8), 1)
    npt.assert_equal(np.sum(percept.data > 0.5), 2)
    npt.assert_equal(np.sum(percept.data > 0.1), 7)
    npt.assert_equal(np.sum(percept.data > 0.00001), 32)
    # Brightest pixel is in lower right:
    npt.assert_almost_equal(percept.data[33, 46, 0], np.max(percept.data))

    # Full Argus II: 60 bright spots
    model = ScoreboardModel(engine='serial', xystep=0.55, rho=100)
    model.build()
    percept = model.predict_percept(ArgusII(stim=np.ones(60)))
    npt.assert_equal(np.sum(np.isclose(percept.data, 0.8, rtol=0.1, atol=0.1)),
                     92)

    # Model gives same outcome as Spatial:
    spatial = ScoreboardSpatial(engine='serial', xystep=1, rho=100)
    spatial.build()
    spatial_percept = model.predict_percept(ArgusII(stim=np.ones(60)))
    npt.assert_almost_equal(percept.data, spatial_percept.data)


@pytest.mark.parametrize('engine', ('serial', 'cython'))
def test_AxonMapSpatial(engine):
    # AxonMapSpatial automatically sets `rho`, `axlambda`:
    model = AxonMapSpatial(engine=engine, xystep=5)

    # User can set `rho`:
    model.rho = 123
    npt.assert_equal(model.rho, 123)
    model.build(rho=987)
    npt.assert_equal(model.rho, 987)

    # Converting ret <=> dva
    npt.assert_almost_equal(model.ret2dva(0), 0)
    npt.assert_almost_equal(model.dva2ret(0), 0)

    # Nothing in, None out:
    npt.assert_equal(model.predict_percept(ArgusI()), None)

    # Zero in = zero out:
    implant = ArgusI(stim=np.zeros(16))
    percept = model.predict_percept(implant)
    npt.assert_equal(isinstance(percept, Percept), True)
    npt.assert_equal(percept.shape, list(model.grid.x.shape) + [1])
    npt.assert_almost_equal(percept.data, 0)

    # Multiple frames are processed independently:
    model = AxonMapSpatial(engine=engine, rho=200, axlambda=100, xystep=5,
                           xrange=(-20, 20), yrange=(-15, 15))
    model.build()
    percept = model.predict_percept(ArgusI(stim={'A1': [1, 0], 'B3': [0, 2]}))
    npt.assert_equal(percept.shape, list(model.grid.x.shape) + [2])
    pmax = percept.data.max(axis=(0, 1))
    npt.assert_almost_equal(percept.data[2, 3, 0], pmax[0])
    npt.assert_almost_equal(percept.data[2, 3, 1], 0)
    npt.assert_almost_equal(percept.data[3, 4, 0], 0)
    npt.assert_almost_equal(percept.data[3, 4, 1], pmax[1])


@pytest.mark.parametrize('engine', ('serial', 'cython'))
def test_AxonMapModel(engine):
    set_params = {'xystep': 2, 'engine': engine, 'rho': 432, 'axlambda': 2,
                  'n_axons': 9, 'n_ax_segments': 50,
                  'xrange': (-30, 30), 'yrange': (-20, 20),
                  'loc_od_x': 5, 'loc_od_y': 6}
    model = AxonMapModel()
    for param in set_params:
        npt.assert_equal(hasattr(model.spatial, param), True)

    # User can override default values
    for key, value in set_params.items():
        setattr(model.spatial, key, value)
        npt.assert_equal(getattr(model.spatial, key), value)
    model = AxonMapModel(**set_params)
    model.build(**set_params)
    for key, value in set_params.items():
        npt.assert_equal(getattr(model.spatial, key), value)

    # Zeros in, zeros out:
    implant = ArgusII(stim=np.zeros(60))
    npt.assert_almost_equal(model.predict_percept(implant).data, 0)
    implant.stim = np.zeros(60)
    npt.assert_almost_equal(model.predict_percept(implant).data, 0)

    # Implant and model must be built for same eye:
    with pytest.raises(ValueError):
        implant = ArgusII(eye='LE', stim=np.zeros(60))
        model.predict_percept(implant)
    with pytest.raises(ValueError):
        AxonMapModel(eye='invalid').build()
    with pytest.raises(ValueError):
        AxonMapModel(xystep=5).build(eye='invalid')


@pytest.mark.parametrize('eye', ('LE', 'RE'))
@pytest.mark.parametrize('loc_od', ((15.5, 1.5), (7.0, 3.0), (-2.0, -2.0)))
@pytest.mark.parametrize('sign', (-1.0, 1.0))
@pytest.mark.parametrize('engine', ('serial', 'cython'))
def test_AxonMapModel__jansonius2009(eye, loc_od, sign, engine):
    # With `rho` starting at 0, all axons should originate in the optic disc
    # center
    model = AxonMapModel(loc_od_x=loc_od[0], loc_od_y=loc_od[1],
                         xystep=2, engine=engine,
                         ax_segments_range=(0, 45),
                         n_ax_segments=100)
    for phi0 in [-135.0, 66.0, 128.0]:
        ax_pos = model.spatial._jansonius2009(phi0)
        npt.assert_almost_equal(ax_pos[0, 0], loc_od[0])
        npt.assert_almost_equal(ax_pos[0, 1], loc_od[1])

    # These axons should all end at the meridian
    for phi0 in [110.0, 135.0, 160.0]:
        model = AxonMapModel(loc_od_x=15, loc_od_y=2,
                             xystep=2, engine=engine,
                             n_ax_segments=801,
                             ax_segments_range=(0, 45))
        ax_pos = model.spatial._jansonius2009(sign * phi0)
        npt.assert_almost_equal(ax_pos[-1, 1], 0.0, decimal=1)

    # `phi0` must be within [-180, 180]
    for phi0 in [-200.0, 181.0]:
        with pytest.raises(ValueError):
            failed = AxonMapModel(xystep=2, engine=engine)
            failed.spatial._jansonius2009(phi0)

    # `n_rho` must be >= 1
    for n_rho in [-1, 0]:
        with pytest.raises(ValueError):
            model = AxonMapModel(n_ax_segments=n_rho, xystep=2,
                                 engine=engine)
            model.spatial._jansonius2009(0.0)

    # `ax_segments_range` must have min <= max
    for lorho in [-200.0, 90.0]:
        with pytest.raises(ValueError):
            model = AxonMapModel(ax_segments_range=(lorho, 45), xystep=2,
                                 engine=engine)
            model.spatial._jansonius2009(0)
    for hirho in [-200.0, 40.0]:
        with pytest.raises(ValueError):
            model = AxonMapModel(ax_segments_range=(45, hirho), xystep=2,
                                 engine=engine)
            model.spatial._jansonius2009(0)

    # A single axon fiber with `phi0`=0 should return a single pixel location
    # that corresponds to the optic disc
        model = AxonMapModel(loc_od_x=loc_od[0], loc_od_y=loc_od[1],
                             xystep=2, engine=engine, eye=eye,
                             ax_segments_range=(0, 0),
                             n_ax_segments=1)
        single_fiber = model.spatial._jansonius2009(0)
        npt.assert_equal(len(single_fiber), 1)
        npt.assert_almost_equal(single_fiber[0], loc_od)


@pytest.mark.parametrize('engine', ('serial', 'cython'))
def test_AxonMapModel_grow_axon_bundles(engine):
    for n_axons in [1, 2, 3, 5, 10]:
        model = AxonMapModel(xystep=2, engine=engine, n_axons=n_axons,
                             axons_range=(-20, 20), xrange=(-20, 20),
                             yrange=(-15, 15))
        bundles = model.spatial.grow_axon_bundles()
        npt.assert_equal(len(bundles), n_axons)


@pytest.mark.parametrize('engine', ('serial', 'cython'))
def test_AxonMapModel_find_closest_axon(engine):
    model = AxonMapModel(xystep=1, engine=engine, n_axons=5,
                         xrange=(-20, 20), yrange=(-15, 15),
                         axons_range=(-45, 45))
    model.build()
    # Pretend there is an axon close to each point on the grid:
    bundles = [np.array([x + 0.001, y - 0.001],
                        dtype=np.float32).reshape((1, 2))
               for x, y in zip(model.spatial.grid.xret.ravel(),
                               model.spatial.grid.yret.ravel())]
    closest = model.spatial.find_closest_axon(bundles)
    for ax1, ax2 in zip(bundles, closest):
        npt.assert_almost_equal(ax1[0, 0], ax2[0, 0])
        npt.assert_almost_equal(ax1[0, 1], ax2[0, 1])


@pytest.mark.parametrize('engine', ('serial', 'cython'))
def test_AxonMapModel_calc_axon_contribution(engine):
    model = AxonMapModel(xystep=2, engine=engine, n_axons=10,
                         xrange=(-20, 20), yrange=(-15, 15),
                         axons_range=(-30, 30))
    model.build()
    xyret = np.column_stack((model.spatial.grid.xret.ravel(),
                             model.spatial.grid.yret.ravel()))
    bundles = model.spatial.grow_axon_bundles()
    axons = model.spatial.find_closest_axon(bundles)
    contrib = model.spatial.calc_axon_contribution(axons)

    # Check lambda math:
    for ax, xy in zip(contrib, xyret):
        axon = np.insert(ax, 0, list(xy) + [0], axis=0)
        d2 = np.cumsum(np.diff(axon[:, 0], axis=0) ** 2 +
                       np.diff(axon[:, 1], axis=0) ** 2)
        sensitivity = np.exp(-d2 / (2.0 * model.spatial.axlambda ** 2))
        npt.assert_almost_equal(sensitivity, ax[:, 2])


@pytest.mark.parametrize('engine', ('serial', 'cython'))
def test_AxonMapModel_calc_bundle_tangent(engine):
    model = AxonMapModel(xystep=5, engine=engine, n_axons=500,
                         xrange=(-20, 20), yrange=(-15, 15),
                         n_ax_segments=500, axons_range=(-180, 180),
                         ax_segments_range=(3, 50))
    npt.assert_almost_equal(model.spatial.calc_bundle_tangent(0, 0), 0.4819,
                            decimal=3)
    npt.assert_almost_equal(model.spatial.calc_bundle_tangent(0, 1000),
                            -0.5532, decimal=3)
    with pytest.raises(TypeError):
        model.spatial.calc_bundle_tangent([0], 1000)
    with pytest.raises(TypeError):
        model.spatial.calc_bundle_tangent(0, [1000])


@pytest.mark.parametrize('engine', ('serial', 'cython'))
def test_AxonMapModel_predict_percept(engine):
    model = AxonMapModel(xystep=0.55, axlambda=100, thresh_percept=0,
                         xrange=(-20, 20), yrange=(-15, 15),
                         engine=engine)
    model.build()
    # Single-electrode stim:
    img_stim = np.zeros(60)
    img_stim[47] = 1
    percept = model.predict_percept(ArgusII(stim=img_stim))
    # Single bright pixel, rest of arc is less bright:
<<<<<<< HEAD
    npt.assert_equal(np.sum(percept.data > 0.9), 1)
    npt.assert_equal(np.sum(percept.data > 0.7), 2)
    npt.assert_equal(np.sum(percept.data > 0.1), 24)
    npt.assert_equal(np.sum(percept.data > 0.0001), 72)
    # Overall only a few bright pixels:
    npt.assert_almost_equal(np.sum(percept.data), 8.4929, decimal=3)
=======
    npt.assert_equal(np.sum(percept.data > 0.8), 1)
    npt.assert_equal(np.sum(percept.data > 0.6), 3)
    npt.assert_equal(np.sum(percept.data > 0.1), 26)
    npt.assert_equal(np.sum(percept.data > 0.0001), 95)
    # Overall only a few bright pixels:
    npt.assert_almost_equal(np.sum(percept.data), 9.9933, decimal=3)
>>>>>>> 41ff68f4
    # Brightest pixel is in lower right:
    npt.assert_almost_equal(percept.data[33, 46, 0], np.max(percept.data))
    # Top half is empty:
    npt.assert_almost_equal(np.sum(percept.data[:27, :, 0]), 0)
    # Same for lower band:
    npt.assert_almost_equal(np.sum(percept.data[39:, :, 0]), 0)

    # Full Argus II with small lambda: 60 bright spots
    model = AxonMapModel(engine='serial', xystep=1, rho=100, axlambda=40,
                         xrange=(-20, 20), yrange=(-15, 15))
    model.build()
    percept = model.predict_percept(ArgusII(stim=np.ones(60)))
    # Most spots are pretty bright, but there are 2 dimmer ones (due to their
    # location on the retina):
    npt.assert_equal(np.sum(percept.data > 0.5), 28)
    npt.assert_equal(np.sum(percept.data > 0.275), 58)

    # Model gives same outcome as Spatial:
    spatial = AxonMapSpatial(engine='serial', xystep=1, rho=100, axlambda=40)
    spatial.build()
    spatial_percept = model.predict_percept(ArgusII(stim=np.ones(60)))
    npt.assert_almost_equal(percept.data, spatial_percept.data)<|MERGE_RESOLUTION|>--- conflicted
+++ resolved
@@ -317,21 +317,12 @@
     img_stim[47] = 1
     percept = model.predict_percept(ArgusII(stim=img_stim))
     # Single bright pixel, rest of arc is less bright:
-<<<<<<< HEAD
-    npt.assert_equal(np.sum(percept.data > 0.9), 1)
-    npt.assert_equal(np.sum(percept.data > 0.7), 2)
-    npt.assert_equal(np.sum(percept.data > 0.1), 24)
-    npt.assert_equal(np.sum(percept.data > 0.0001), 72)
-    # Overall only a few bright pixels:
-    npt.assert_almost_equal(np.sum(percept.data), 8.4929, decimal=3)
-=======
     npt.assert_equal(np.sum(percept.data > 0.8), 1)
     npt.assert_equal(np.sum(percept.data > 0.6), 3)
     npt.assert_equal(np.sum(percept.data > 0.1), 26)
     npt.assert_equal(np.sum(percept.data > 0.0001), 95)
     # Overall only a few bright pixels:
     npt.assert_almost_equal(np.sum(percept.data), 9.9933, decimal=3)
->>>>>>> 41ff68f4
     # Brightest pixel is in lower right:
     npt.assert_almost_equal(percept.data[33, 46, 0], np.max(percept.data))
     # Top half is empty:
@@ -346,8 +337,8 @@
     percept = model.predict_percept(ArgusII(stim=np.ones(60)))
     # Most spots are pretty bright, but there are 2 dimmer ones (due to their
     # location on the retina):
-    npt.assert_equal(np.sum(percept.data > 0.5), 28)
-    npt.assert_equal(np.sum(percept.data > 0.275), 58)
+    npt.assert_equal(np.sum(percept.data > 0.5), 33)
+    npt.assert_equal(np.sum(percept.data > 0.275), 62)
 
     # Model gives same outcome as Spatial:
     spatial = AxonMapSpatial(engine='serial', xystep=1, rho=100, axlambda=40)
