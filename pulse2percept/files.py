# -*- npy2savedformats.py -*-
"""
Creates avi files will work on a 64x Windows as well as a PC provided that the
ffmpeg folder is included in the right location

Most uptodate version of ffmpeg can be found here:
https://ffmpeg.zeranoe.com/builds/win64/static/

Used instructions from here with modifications:
http://adaptivesamples.com/how-to-install-ffmpeg-on-windows/

written Ione Fine 7/2016
"""

import os
import subprocess
import numpy as np
import scipy.io as sio


def savemoviefiles(filestr, data, path='savedImages/'):
    np.save(path + filestr, data)  # save as npy
    sio.savemat(path + filestr + '.mat', dict(mov=data))  # save as matfile
    npy2movie(path + filestr + '.avi', data)  # save as avi

<<<<<<< HEAD
def npy2movie(filename, movie, rate=30):
    if os.name == 'nt':
        ffmpeg_bin = 'ffmpeg.exe'
    else:
        ffmpeg_bin = 'ffmpeg'

    cmdstring = (ffmpeg_bin,
                 '-y',
                 '-r', '%d' % rate,
                 '-f','image2pipe',
                 '-vcodec', 'mjpeg',
                 '-i', 'pipe:',
                 '-vcodec', 'libxvid',
                 filename)
=======

def npy2movie(filename, movie, rate=30):
    from PIL import Image
    cmdstring = ('ffmpeg.exe',
                 '-y',
                 '-r', '%d' % rate,
                 '-f', 'image2pipe',
                 '-vcodec', 'mjpeg',
                 '-i', 'pipe:',
                 '-vcodec', 'libxvid',
                 filename
                 )
>>>>>>> d4a99447
    print(filename)
    p = subprocess.Popen(cmdstring, stdin=subprocess.PIPE, shell=False)

    for i in range(movie.shape[-1]):
        im = Image.fromarray(np.uint8(scale(movie[:, :, i], 0, 255)))
        p.stdin.write(im.tobytes('jpeg', 'L'))
    # p.communicate(im.tostring('jpeg','L'))

    p.stdin.close()


<<<<<<< HEAD
def scale(inarray,newmin=0, newmax=1):
    '''Scales an image such that its lowest value attains newmin and
    it’s highest value attains newmax.
=======
def scale(inarray, newmin=0, newmax=1):
    """Scales an image such that its lowest value attains newmin and
    it's highest value attains newmax.
>>>>>>> d4a99447
    written by Ione Fine, based on code from Rick Anthony
    6/5/2015
    """

    oldmin = inarray.min()
    oldmax = inarray.max()
<<<<<<< HEAD

    delta = (newmax-newmin)/(oldmax-oldmin)
    outarray = delta*(inarray-oldmin) + newmin
    return outarray
=======
>>>>>>> d4a99447

    delta = (newmax - newmin) / (oldmax - oldmin)
    outarray = delta * (inarray - oldmin) + newmin
    return outarray<|MERGE_RESOLUTION|>--- conflicted
+++ resolved
@@ -23,22 +23,6 @@
     sio.savemat(path + filestr + '.mat', dict(mov=data))  # save as matfile
     npy2movie(path + filestr + '.avi', data)  # save as avi
 
-<<<<<<< HEAD
-def npy2movie(filename, movie, rate=30):
-    if os.name == 'nt':
-        ffmpeg_bin = 'ffmpeg.exe'
-    else:
-        ffmpeg_bin = 'ffmpeg'
-
-    cmdstring = (ffmpeg_bin,
-                 '-y',
-                 '-r', '%d' % rate,
-                 '-f','image2pipe',
-                 '-vcodec', 'mjpeg',
-                 '-i', 'pipe:',
-                 '-vcodec', 'libxvid',
-                 filename)
-=======
 
 def npy2movie(filename, movie, rate=30):
     from PIL import Image
@@ -51,7 +35,6 @@
                  '-vcodec', 'libxvid',
                  filename
                  )
->>>>>>> d4a99447
     print(filename)
     p = subprocess.Popen(cmdstring, stdin=subprocess.PIPE, shell=False)
 
@@ -63,28 +46,15 @@
     p.stdin.close()
 
 
-<<<<<<< HEAD
-def scale(inarray,newmin=0, newmax=1):
-    '''Scales an image such that its lowest value attains newmin and
-    it’s highest value attains newmax.
-=======
 def scale(inarray, newmin=0, newmax=1):
     """Scales an image such that its lowest value attains newmin and
     it's highest value attains newmax.
->>>>>>> d4a99447
     written by Ione Fine, based on code from Rick Anthony
     6/5/2015
     """
 
     oldmin = inarray.min()
     oldmax = inarray.max()
-<<<<<<< HEAD
-
-    delta = (newmax-newmin)/(oldmax-oldmin)
-    outarray = delta*(inarray-oldmin) + newmin
-    return outarray
-=======
->>>>>>> d4a99447
 
     delta = (newmax - newmin) / (oldmax - oldmin)
     outarray = delta * (inarray - oldmin) + newmin
