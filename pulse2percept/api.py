--- conflicted
+++ resolved
@@ -175,11 +175,7 @@
 
         # Generate the grid from the above specs
         self.ofl = retina.Grid(x_range=(xlo, xhi), y_range=(ylo, yhi),
-<<<<<<< HEAD
-                               eye=self.implant.eye,
-=======
->>>>>>> ed75e97f
-                               sampling=sampling,
+                               eye=self.implant.eye, sampling=sampling,
                                n_axons=n_axons, phi_range=phi_range,
                                n_rho=n_rho, rho_range=rho_range,
                                sensitivity_rule=sensitivity_rule,
@@ -490,12 +486,8 @@
 
         return percept
 
-<<<<<<< HEAD
-    def plot_fundus(self, stim=None, ax=None, n_axons=100, upside_down=True, annotate=True):
-=======
     def plot_fundus(self, stim=None, ax=None, n_axons=100, upside_down=False,
                     annotate=True):
->>>>>>> ed75e97f
         """Plot the implant on the retinal surface akin to a fundus photopgraph
         This function plots an electrode array on top of the axon streak map
         of the retina, akin to a fundus photograph. A blue rectangle highlights
@@ -512,21 +504,14 @@
             Default: None
         n_axons : int, optional, default: 100
             Number of axons to plot.
-<<<<<<< HEAD
-        upside_down : bool, optional, default: True
-=======
         upside_down : bool, optional, default: False
->>>>>>> ed75e97f
             Flag whether to plot the retina upside-down, such that the upper
             half of the plot corresponds to the upper visual field. In general,
             inferior retina == upper visual field (and superior == lower).
         annotate : bool, optional, default: True
             Flag whether to annotate the four retinal quadrants
             (inferior/superior x temporal/nasal).
-<<<<<<< HEAD
-
-=======
->>>>>>> ed75e97f
+
         Returns
         -------
         Returns a handle to the created figure (`fig`) and axes element (`ax`).
@@ -554,23 +539,14 @@
                                     engine=self.engine, n_jobs=self.n_jobs,
                                     scheduler=self.scheduler)
         for bundle in axon_bundles:
-<<<<<<< HEAD
-            ax.plot(retina.dva2ret(bundle[:, 0]),
-                    retina.dva2ret(bundle[:, 1]), c=(0.5, 1.0, 0.5))
-=======
             ax.plot(retina.dva2ret(bundle[:, 0]), retina.dva2ret(bundle[:, 1]),
                     c=(0.5, 1.0, 0.5))
->>>>>>> ed75e97f
 
         # Draw in the the retinal patch we're simulating.
         # This defines the size of our "percept" image below.
         patch = patches.Rectangle((self.ofl.gridx.min(), self.ofl.gridy.min()),
-<<<<<<< HEAD
-                                  np.diff(self.ofl.range_x), np.diff(self.ofl.range_y),
-=======
                                   np.diff(self.ofl.x_range),
                                   np.diff(self.ofl.y_range),
->>>>>>> ed75e97f
                                   alpha=0.7)
         ax.add_patch(patch)
 
@@ -587,12 +563,7 @@
             if annotate:
                 ax.text(e.x_center + 100, e.y_center + 50, e.name,
                         color='white', size='x-large')
-<<<<<<< HEAD
             ax.plot(e.x_center, e.y_center, 'ow', markersize=np.sqrt(e.radius))
-=======
-            ax.plot(e.x_center, e.y_center, 'ow',
-                    markersize=np.sqrt(e.radius))
->>>>>>> ed75e97f
 
         # Plot the location of the array's tack and annotate it
         if self.implant.tack:
@@ -615,12 +586,7 @@
         ax.set_ylim(ymin, ymax)
         ax.set_ylabel('y (microns)')
         eyestr = {'LE': 'left', 'RE': 'right'}
-<<<<<<< HEAD
         ax.set_title('%s in %s eye' % (self.implant, eyestr[self.implant.eye]))
-=======
-        ax.set_title('%s in %s eye' %
-                     (self.implant, eyestr[self.implant.eye]))
->>>>>>> ed75e97f
         ax.grid('off')
 
         if annotate:
