<<<<<<< HEAD
"""
Utility functions for pulse2percept
"""
import numpy as np
import multiprocessing
import random
import copy
import logging

from scipy import misc as spm
from scipy import interpolate as spi
from scipy import signal as sps


# Rather than trying to import these all over, try once and then remember
# by setting a flag.
try:
    import joblib
    joblib.Parallel
    has_joblib = True
except (ImportError, AttributeError):
    has_joblib = False

try:
    import dask
    import dask.multiprocessing
    dask.delayed
    has_dask = True
except (ImportError, AttributeError):
    has_dask = False

try:
    from numba import jit
    has_jit = True
except ImportError:
    has_jit = False


def deprecated(arg):
    """Decorator used to mark functions as deprecated

    This is a decorator which can be used to mark functions as deprecated.
    It will result in a warning being emitted when the function is used.

    Adapted from: http://www.artima.com/weblogs/viewpost.jsp?thread=240845

    Parameters
    ----------
    alt_func : str, optional
        The function to use instead of the deprecated one.
        Be sure to list a string, not a function object.
        Default: None.
    """
    def wrap(func):
        """The function performing the decoration

        This function is perfoming the actual decoration process. It can only
        have a single argument, which is the function object.

        Parameters
        ----------
        func : function object
            The function that is deprecated.
        """
        e_s = "Call to deprecated function %s." % func.__name__
        if alt_func:
            e_s += " Use %s instead." % alt_func
        logging.getLogger(__name__).warn(e_s)

        def wrapped_func(*args, **kwargs):
            return func(*args, **kwargs)
        return wrapped_func

    alt_func = None
    if callable(arg):
        # Direct decoration
        return wrap(arg)
    else:
        # Alternative function given
        alt_func = arg
        return wrap


class Parameters(object):
    """Container to wrap a MATLAB array in a Python dict

    This function is deprecated as of v0.2 and will be completely removed
    in v0.3.

    .. deprecated:: 0.2
    """

    @deprecated
    def __init__(self, **params):
        for k, v in params.items():
            self.__dict__[k] = v

    def __repr__(self):
        my_list = []
        for k, v in self.__dict__.items():
            my_list.append("%s : %s" % (k, v))
        my_list.sort()
        my_str = "\n".join(my_list)
        return my_str

    def __setattr(self, name, values):
        self.__dict__[name] = values


class TimeSeries(object):

    def __init__(self, tsample, data):
        """Container for time series data

        Provides a container for time series data. Every time series has a
        sampling step `tsample`, and some `data` sampled at that rate.

        Parameters
        ----------
        tsample : float
            Sampling time step (seconds).
        data : array_like
            Time series data sampled at every `tsample` seconds.
        """
        self.data = data
        self.tsample = tsample
        self.duration = self.data.shape[-1] * tsample
        self.shape = data.shape

    def __getitem__(self, y):
        return TimeSeries(self.tsample, self.data[y])

    def append(self, other):
        """Appends the data of another TimeSeries object (in time)

        This function concatenates the data of another TimeSeries object to
        the current object, along the last dimension (time). To make this work,
        all but the last dimension of the two objects must be the same.

        If the two objects have different time sampling steps, the other object
        is resampled to fit the current `tsample`.

        Parameters
        ----------
        other : p2p.utils.TimeSeries
            A TimeSeries object whose content should be appended.

        Examples
        --------
        >>> from pulse2percept import utils
        >>> pt = utils.TimeSeries(1.0, np.zeros((2, 2, 10)))
        >>> num_frames = pt.shape[-1]
        >>> pt.append(pt)
        >>> pt.shape[-1] == 2 * num_frames
        True
        """
        # Make sure type is correct
        if not isinstance(other, TimeSeries):
            raise TypeError("Other object must be of type "
                            "p2p.utils.TimeSeries.")

        # Make sure size is correct for all but the last dimension (number
        # of frames)
        if self.shape[:-1] != other.shape[:-1]:
            raise ValueError("Shape mismatch: ", self.shape[:-1], " vs. ",
                             other.shape[:-1])

        # Then resample the other to current `tsample`
        resampled = other.resample(self.tsample)

        # Then concatenate the two
        self.data = np.concatenate((self.data, resampled.data), axis=-1)
        self.duration = self.data.shape[-1] * self.tsample
        self.shape = self.data.shape

    def max(self):
        """Returns the time and value of the largest data point

        This function returns the the largest value in the TimeSeries data,
        as well as the time at which it occurred.

        Returns
        -------
        t : float
            time (s) at which max occurred
        val : float
            max value
        """
        # Find index and value of largest element
        idx = self.data.argmax()
        val = self.data.max()

        # Find frame that contains the brightest data point using `unravel`,
        # which maps the flat index `idx_px` onto the high-dimensional
        # indices (x,y,z).
        # What we want is index `z` (i.e., the frame index), given by the last
        # dimension in the return argument.
        idx_frame = np.unravel_index(idx, self.data.shape)[-1]

        # Convert index to time
        t = idx_frame * self.tsample

        return t, val

    def max_frame(self):
        """Returns the time frame that contains the largest data point

        This function returns the time frame in the TimeSeries data that
        contains the largest data point, as well as the time at which
        it occurred.

        Returns
        -------
        t : float
            time (s) at which max occurred
        frame : TimeSeries
            A TimeSeries object.
        """
        # Find index and value of largest element
        idx = self.data.argmax()

        # Find frame that contains the brightest data point using `unravel`,
        # which maps the flat index `idx_px` onto the high-dimensional
        # indices (x,y,z).
        # What we want is index `z` (i.e., the frame index), given by the last
        # dimension in the return argument.
        idx_frame = np.unravel_index(idx, self.data.shape)[-1]
        t = idx_frame * self.tsample
        frame = self.data[..., idx_frame]

        return t, TimeSeries(self.tsample, copy.deepcopy(frame))

    def resample(self, tsample_new):
        """Returns data sampled according to new time step

        This function returns a TimeSeries object whose data points were
        resampled according to a new time step `tsample_new`. New values
        are found using linear interpolation.

        Parameters
        ----------
        tsample_new : float
            New sampling time step (s)

        Returns
        -------
        TimeSeries object
        """
        if tsample_new is None or tsample_new == self.tsample:
            return TimeSeries(self.tsample, self.data)

        # Try to avoid rounding errors in arr size by making sure `t_old` is
        # too long at first, then cutting it to the right size
        y_old = self.data
        t_old = np.arange(0, self.duration + self.tsample, self.tsample)
        t_old = t_old[:y_old.shape[-1]]
        f = spi.interp1d(t_old, y_old, axis=-1, fill_value='extrapolate')

        t_new = np.arange(0, self.duration, tsample_new)
        y_new = f(t_new)

        return TimeSeries(tsample_new, y_new)


def sparseconv(data, kernel, mode):
    """
    Returns the discrete, linear convolution of two one-dimensional sequences.
    output is of length len(kernel) + len(data) -1 (same as the default for
    numpy.convolve).

    Can run faster than numpy.convolve if:
    (1) `data` is much longer than `kernel`
    (2) `data` is sparse (has lots of zeros)
    """
    kernel_len = kernel.shape[-1]
    data_len = data.shape[-1]
    out = np.zeros(data_len + kernel_len - 1)

    pos = np.where(data != 0)[0]
    # Add shifted and scaled copies of `kernel` only where `data` is nonzero
    for p in pos:
        out[p:p + kernel_len] = out[p:p + kernel_len] + kernel * data[p]

    if mode.lower() == 'full':
        return out
    elif mode.lower() == 'valid':
        return center_vector(out, data_len - kernel_len + 1)
    elif mode.lower() == 'same':
        return center_vector(out, data_len)
    else:
        raise ValueError("Acceptable mode flags are 'valid',"
                         " 'same', or 'full'.")


if has_jit:
    sparseconv = jit(sparseconv)


def conv(data, kernel, mode='full', method='fft', dojit=True):
    """Convoles data with a kernel using either FFT or sparseconv

    This function convolves data with a kernel, relying either on the
    fast Fourier transform (FFT) or a sparse convolution function.

    Parameters
    ----------
    data : array_like
        First input, typically the data array
    kernel : array_like
        Second input, typically the kernel
    mode : str {'full', 'valid', 'same'}, optional
        A string indicating the size of the output:
        ``full``
        The output is the full discrete linear convolution of the inputs.
        (Default)
        ``valid``
        The output consists only of those elements that do not rely on
        zero-padding.
        ``same``
        The output is the same size as `data`, centered with respect to the
        'full' output.
    method : str {'fft', 'sparse'}, optional
        A string indicating the convolution method:
        ``fft``
        Use the fast Fourier transform (FFT). (Default)
        ``sparse``
        Use the sparse convolution.
    dojit : bool, optional
        A flag indicating whether to use numba's just-in-time compilation
        option (only relevant for `method`=='sparse').
    """
    if method.lower() == 'fft':
        # Use FFT: faster on non-sparse data
        conved = sps.fftconvolve(data, kernel, mode)
    elif method.lower() == 'sparse':
        # Use sparseconv: faster on sparse data
        if dojit and not has_jit:
            e_s = ("You do not have numba ",
                   "please run sparseconv with dojit=False")
            raise ImportError(e_s)

        conved = sparseconv(data, kernel, mode)
    else:
        raise ValueError("Acceptable methods are: 'fft', 'sparse'.")
    return conved


def center_vector(vec, newlen):
    """
    Returns the center `newlen` portion of a vector.

    Adapted from scipy.signal.signaltools._centered:
    github.com/scipy/scipy/blob/v0.18.0/scipy/signal/signaltools.py#L236-L243

    """
    currlen = vec.shape[-1]
    startind = (currlen - newlen) // 2
    endind = startind + newlen
    return vec[startind:endind]


def parfor(func, in_list, out_shape=None, n_jobs=-1, engine='joblib',
           backend='threading', func_args=[], func_kwargs={}):
    """
    Parallel for loop for numpy arrays

    Parameters
    ----------
    func : callable
        The function to apply to each item in the array. Must have the form:
        func(arr, idx, *args, *kwargs) where arr is an ndarray and idx is an
        index into that array (a tuple). The Return of `func` needs to be one
        item (e.g. float, int) per input item.

    in_list : list
       All legitimate inputs to the function to operate over.

    n_jobs : integer, optional
        The number of jobs to perform in parallel. -1 to use all cpus
        Default: 1

    engine : str
        {"dask", "joblib", "serial"}
        The last one is useful for debugging -- runs the code without any
        parallelization.

    backend : str
        What dask backend to use. Irrelevant for other engines.

    func_args : list, optional
        Positional arguments to `func`

    func_kwargs : list, optional
        Keyword arguments to `func`

    Returns
    -------
    ndarray of identical shape to `arr`

    Notes
    -----
    Imported from pyAFQ (blob e20eaa0 from June 3, 2016):
    https://github.com/arokem/pyAFQ/blob/master/AFQ/utils/parallel.py

    Examples
    --------
    """
    if n_jobs == -1:
        n_jobs = multiprocessing.cpu_count()
        n_jobs = n_jobs - 1

    if engine.lower() == 'joblib':
        if not has_joblib:
            err = "You do not have `joblib` installed. Consider setting"
            err += "`engine` to 'serial' or 'dask'."
            raise ImportError(err)

        p = joblib.Parallel(n_jobs=n_jobs, backend=backend)
        d = joblib.delayed(func)
        d_l = []
        for in_element in in_list:
            d_l.append(d(in_element, *func_args, **func_kwargs))
        results = p(d_l)
    elif engine.lower() == 'dask':
        if not has_dask:
            err = "You do not have `dask` installed. Consider setting"
            err += "`engine` to 'serial' or 'joblib'."
            raise ImportError(err)

        def partial(func, *args, **keywords):
            def newfunc(in_arg):
                return func(in_arg, *args, **keywords)
            return newfunc
        p = partial(func, *func_args, **func_kwargs)
        d = [dask.delayed(p)(i) for i in in_list]
        if backend == 'multiprocessing':
            results = dask.compute(*d, get=dask.multiprocessing_get,
                                   workers=n_jobs)
        elif backend == 'threading':
            results = dask.compute(*d, get=dask.threaded.get, workers=n_jobs)
    elif engine.lower() == 'serial':
        results = []
        for in_element in in_list:
            results.append(func(in_element, *func_args, **func_kwargs))

    if out_shape is not None:
        return np.array(results).reshape(out_shape)
    else:
        return results


@deprecated
def mov2npy(movie_file, out_file):
    """Converts a movie file to a NumPy array

    This function is deprecated as of v0.2 and will be removed completely
    in v0.3.

    Parameters
    ----------
    movie_file : array
        The movie file to be read
    out_file: str
        Name of .npy file to be created.

    .. deprecated:: 0.2
    """
    # Don't import cv at module level. Instead we'll use this on python 2
    # sometimes...
    try:
        import cv
    except ImportError:
        e_s = "You do not have opencv installed. "
        e_s += "You probably want to run this in Python 2"
        raise ImportError(e_s)

    capture = cv.CaptureFromFile(movie_file)
    frames = []
    img = cv.QueryFrame(capture)
    while img is not None:
        tmp = cv.CreateImage(cv.GetSize(img), 8, 3)
        cv.CvtColor(img, tmp, cv.CV_BGR2RGB)
        frames.append(np.asarray(cv.GetMat(tmp)))
        img = cv.QueryFrame(capture)
    frames = np.fliplr(np.rot90(np.mean(frames, -1).T, -1))
    np.save(out_file, frames)


def gamma(n, tau, tsample, tol=0.01):
    """Returns the impulse response of `n` cascaded leaky integrators

    This function calculates the impulse response of `n` cascaded
    leaky integrators with constant of proportionality 1/`tau`:
    y = (t/theta).^(n-1).*exp(-t/theta)/(theta*factorial(n-1))

    Parameters
    ----------
    n : int
        Number of cascaded leaky integrators
    tau : float
        Decay constant of leaky integration (seconds).
        Equivalent to the inverse of the constant of proportionality.
    tsample : float
        Sampling time step (seconds).
    tol : float
        Cut the kernel to size by ignoring function values smaller
        than a fraction `tol` of the peak value.
    """
    n = int(n)

    # Allocate a time vector that is long enough for sure.
    # Trim vector later on.
    t = np.arange(0, 5 * n * tau, tsample)

    # Calculate gamma
    y = (t / tau) ** (n - 1) * np.exp(-t / tau)
    y /= (tau * spm.factorial(n - 1))

    # Normalize to unit area
    y /= np.trapz(np.abs(y), dx=tsample)

    # Cut off tail where values are smaller than `tol`.
    # Make sure to start search on the right-hand side of the peak.
    peak = y.argmax()
    small_vals = np.where(y[peak:] < tol * y.max())[0]
    t = t[:small_vals[0] + peak]
    y = y[:small_vals[0] + peak]

    return t, y


def traverse_randomly(seq):
    """Traverses a list in random order

    Parameters
    ----------
    seq : list
        An iterable list of elements.
    Returns
    -------
    A list iterator.

    Examples
    --------
    Shuffle a list:

    >>> list_ordered = [0, 1, 2, 3]
    >>> list_shuffled = [l for l in traverse_randomly(list_ordered)]

    Traverse a list in random order:

    >>> list_ordered = [0, 1, 2, 3]
    >>> for idx, val in traverse_randomly(enumerate(list_ordered)):
    ...     pass

    Notes
    -----
    From: http://stackoverflow.com/a/9253366
    Note that even for rather small `len(x)`, the total number of permutations
    of `seq` can quickly grow larger than the period of most random number
    generators. For example, a sequence of length 2080 is the largest that can
    fit within the period of the Mersenne Twister random number generator.
    """
    # Make sure we are dealing with a list
    shuffled = list(seq)

    # Import `random` at module level (for performance)
    random.shuffle(shuffled)

    return iter(shuffled)
=======
"""
Utility functions for pulse2percept
"""
import numpy as np
import multiprocessing
import random
import copy
import logging

from scipy import misc as spm
from scipy import interpolate as spi
from scipy import signal as sps


# Rather than trying to import these all over, try once and then remember
# by setting a flag.
try:
    import joblib
    joblib.Parallel
    has_joblib = True
except (ImportError, AttributeError):
    has_joblib = False

try:
    import dask
    import dask.multiprocessing
    dask.delayed
    has_dask = True
except (ImportError, AttributeError):
    has_dask = False

try:
    from numba import jit
    has_jit = True
except ImportError:
    has_jit = False


def deprecated(arg):
    """Decorator used to mark functions as deprecated

    This is a decorator which can be used to mark functions as deprecated.
    It will result in a warning being emitted when the function is used.

    Adapted from: http://www.artima.com/weblogs/viewpost.jsp?thread=240845

    Parameters
    ----------
    alt_func : str, optional
        The function to use instead of the deprecated one.
        Be sure to list a string, not a function object.
        Default: None.
    """
    def wrap(func):
        """The function performing the decoration

        This function is perfoming the actual decoration process. It can only
        have a single argument, which is the function object.

        Parameters
        ----------
        func : function object
            The function that is deprecated.
        """
        e_s = "Call to deprecated function %s." % func.__name__
        if alt_func:
            e_s += " Use %s instead." % alt_func
        logging.getLogger(__name__).warn(e_s)

        def wrapped_func(*args, **kwargs):
            return func(*args, **kwargs)
        return wrapped_func

    alt_func = None
    if callable(arg):
        # Direct decoration
        return wrap(arg)
    else:
        # Alternative function given
        alt_func = arg
        return wrap


class Parameters(object):
    """Container to wrap a MATLAB array in a Python dict

    This function is deprecated as of v0.2 and will be completely removed
    in v0.3.

    .. deprecated:: 0.2
    """

    @deprecated
    def __init__(self, **params):
        for k, v in params.items():
            self.__dict__[k] = v

    def __repr__(self):
        my_list = []
        for k, v in self.__dict__.items():
            my_list.append("%s : %s" % (k, v))
        my_list.sort()
        my_str = "\n".join(my_list)
        return my_str

    def __setattr(self, name, values):
        self.__dict__[name] = values


class TimeSeries(object):

    def __init__(self, tsample, data):
        """Container for time series data

        Provides a container for time series data. Every time series has a
        sampling step `tsample`, and some `data` sampled at that rate.

        Parameters
        ----------
        tsample : float
            Sampling time step (seconds).
        data : array_like
            Time series data sampled at every `tsample` seconds.
        """
        self.data = data
        self.tsample = tsample
        self.duration = self.data.shape[-1] * tsample
        self.shape = data.shape

    def __getitem__(self, y):
        return TimeSeries(self.tsample, self.data[y])

    def append(self, other):
        """Appends the data of another TimeSeries object (in time)

        This function concatenates the data of another TimeSeries object to
        the current object, along the last dimension (time). To make this work,
        all but the last dimension of the two objects must be the same.

        If the two objects have different time sampling steps, the other object
        is resampled to fit the current `tsample`.

        Parameters
        ----------
        other : p2p.utils.TimeSeries
            A TimeSeries object whose content should be appended.

        Examples
        --------
        >>> from pulse2percept import utils
        >>> pt = utils.TimeSeries(1.0, np.zeros((2, 2, 10)))
        >>> num_frames = pt.shape[-1]
        >>> pt.append(pt)
        >>> pt.shape[-1] == 2 * num_frames
        True
        """
        # Make sure type is correct
        if not isinstance(other, TimeSeries):
            raise TypeError("Other object must be of type "
                            "p2p.utils.TimeSeries.")

        # Make sure size is correct for all but the last dimension (number
        # of frames)
        if self.shape[:-1] != other.shape[:-1]:
            raise ValueError("Shape mismatch: ", self.shape[:-1], " vs. ",
                             other.shape[:-1])

        # Then resample the other to current `tsample`
        resampled = other.resample(self.tsample)

        # Then concatenate the two
        self.data = np.concatenate((self.data, resampled.data), axis=-1)
        self.duration = self.data.shape[-1] * self.tsample
        self.shape = self.data.shape

    def max(self):
        """Returns the time and value of the largest data point

        This function returns the the largest value in the TimeSeries data,
        as well as the time at which it occurred.

        Returns
        -------
        t : float
            time (s) at which max occurred
        val : float
            max value
        """
        # Find index and value of largest element
        idx = self.data.argmax()
        val = self.data.max()

        # Find frame that contains the brightest data point using `unravel`,
        # which maps the flat index `idx_px` onto the high-dimensional
        # indices (x,y,z).
        # What we want is index `z` (i.e., the frame index), given by the last
        # dimension in the return argument.
        idx_frame = np.unravel_index(idx, self.data.shape)[-1]

        # Convert index to time
        t = idx_frame * self.tsample

        return t, val

    def max_frame(self):
        """Returns the time frame that contains the largest data point

        This function returns the time frame in the TimeSeries data that
        contains the largest data point, as well as the time at which
        it occurred.

        Returns
        -------
        t : float
            time (s) at which max occurred
        frame : TimeSeries
            A TimeSeries object.
        """
        # Find index and value of largest element
        idx = self.data.argmax()

        # Find frame that contains the brightest data point using `unravel`,
        # which maps the flat index `idx_px` onto the high-dimensional
        # indices (x,y,z).
        # What we want is index `z` (i.e., the frame index), given by the last
        # dimension in the return argument.
        idx_frame = np.unravel_index(idx, self.data.shape)[-1]
        t = idx_frame * self.tsample
        frame = self.data[..., idx_frame]

        return t, TimeSeries(self.tsample, copy.deepcopy(frame))

    def resample(self, tsample_new):
        """Returns data sampled according to new time step

        This function returns a TimeSeries object whose data points were
        resampled according to a new time step `tsample_new`. New values
        are found using linear interpolation.

        Parameters
        ----------
        tsample_new : float
            New sampling time step (s)

        Returns
        -------
        TimeSeries object
        """
        if tsample_new is None or tsample_new == self.tsample:
            return TimeSeries(self.tsample, self.data)

        # Try to avoid rounding errors in arr size by making sure `t_old` is
        # too long at first, then cutting it to the right size
        y_old = self.data
        t_old = np.arange(0, self.duration + self.tsample, self.tsample)
        t_old = t_old[:y_old.shape[-1]]
        f = spi.interp1d(t_old, y_old, axis=-1, fill_value='extrapolate')

        t_new = np.arange(0, self.duration, tsample_new)
        y_new = f(t_new)

        return TimeSeries(tsample_new, y_new)


def _sparseconv(data, kernel, mode):
    """
    Returns the discrete, linear convolution of two one-dimensional sequences.
    output is of length len(kernel) + len(data) -1 (same as the default for
    numpy.convolve).

    Can run faster than numpy.convolve if:
    (1) a is much longer than v
    (2) a is sparse (has lots of zeros)
    """
    kernel_len = kernel.shape[-1]
    data_len = data.shape[-1]
    out = np.zeros(data_len + kernel_len - 1)

    pos = np.where(data != 0)[0]
    # add shifted and scaled copies of kernel only where data is nonzero
    for p in pos:
        out[p:p + kernel_len] = out[p:p + kernel_len] + kernel * data[p]

    if mode.lower() == 'full':
        return out
    elif mode.lower() == 'valid':
        return center_vector(out, data_len - kernel_len + 1)
    elif mode.lower() == 'same':
        return center_vector(out, data_len)
    else:
        raise ValueError("Acceptable mode flags are 'valid',"
                         " 'same', or 'full'.")


if has_jit:
    _sparseconvj = jit(_sparseconv)


def sparseconv(data, kernel, mode='full', dojit=True):
    """
    Returns the discrete, linear convolution of two one-dimensional sequences.

    Can run faster than numpy.convolve if:
    (1) `data` is much longer than `kernel`
    (2) `data` is sparse (has lots of zeros)

    Parameters
    ----------
    data : array_like
        First input, typically the data array.
    kernel : array_like
        Second input, typically the kernel.
    mode : str {'full', 'valid', 'same'}, optional
        A string indicating the size of the output:
        ``full``
        The output is the full discrete linear convolution of the inputs.
        (Default)
        ``valid``
        The output consists only of those elements that do not rely on
        zero-padding.
        ``same``
        The output is the same size as `data`, centered with respect to the
        'full' output.
    dojit : boolean
        A flag indicating whether to use numba's just-in-time compilation
        option.

    """
    if dojit and not has_jit:
        e_s = ("You do not have numba ",
               "please run sparseconv with dojit=False")
        raise ImportError(e_s)
    else:
        return _sparseconv(data, kernel, mode)


def conv(data, kernel, tsample, mode='full', method='fft', dojit=True):
    """Convoles data with a kernel using either FFT or sparseconv

    This function convolves data with a kernel, relying either on the
    fast Fourier transform (FFT) or a sparse convolution function.

    Parameters
    ----------
    data : array_like
        First input, typically the data array
    kernel : array_like
        Second input, typically the kernel
    mode : str {'full', 'valid', 'same'}, optional
        A string indicating the size of the output:
        ``full``
        The output is the full discrete linear convolution of the inputs.
        (Default)
        ``valid``
        The output consists only of those elements that do not rely on
        zero-padding.
        ``same``
        The output is the same size as `data`, centered with respect to the
        'full' output.
    method : str {'fft', 'sparse'}, optional
        A string indicating the convolution method:
        ``fft``
        Use the fast Fourier transform (FFT). (Default)
        ``sparse``
        Use the sparse convolution.
    dojit : bool, optional
        A flag indicating whether to use numba's just-in-time compilation
        option (only relevant for `method`=='sparse').
    """
    if method.lower() == 'fft':
        # Use FFT: faster on non-sparse data
        conved = tsample * sps.fftconvolve(data, kernel, mode)
    elif method.lower() == 'sparse':
        # Use sparseconv: faster on sparse data
        conved = tsample * sparseconv(data, kernel, mode, dojit)
    else:
        raise ValueError("Acceptable methods are: 'fft', 'sparse'.")
    return conved


def center_vector(vec, newlen):
    """
    Returns the center `newlen` portion of a vector.

    Adapted from scipy.signal.signaltools._centered:
    github.com/scipy/scipy/blob/v0.18.0/scipy/signal/signaltools.py#L236-L243

    """
    currlen = vec.shape[-1]
    startind = (currlen - newlen) // 2
    endind = startind + newlen
    return vec[startind:endind]


def parfor(func, in_list, out_shape=None, n_jobs=-1, engine='joblib',
           scheduler='threading', func_args=[], func_kwargs={}):
    """
    Parallel for loop for numpy arrays

    Parameters
    ----------
    func : callable
        The function to apply to each item in the array. Must have the form:
        func(arr, idx, *args, *kwargs) where arr is an ndarray and idx is an
        index into that array (a tuple). The Return of `func` needs to be one
        item (e.g. float, int) per input item.
    in_list : list
       All legitimate inputs to the function to operate over.
    out_shape : int or tuple of ints, optional
        If set, output will be reshaped accordingly. The new shape should be
        compatible with the original shape. If an integer, then the result will
        be a 1-D array of that length. One shape dimension can be -1. In this
        case, the value is inferred from the length of the array and remaining
        dimensions.
    n_jobs : integer, optional, default: 1
        The number of jobs to perform in parallel. -1 to use all cpus
    engine : str, optional, default: 'joblib'
        {'dask', 'joblib', 'serial'}
        The last one is useful for debugging -- runs the code without any
        parallelization.
    scheduler : str, optional, default: 'threading'
        Which scheduler to use (irrelevant for 'serial' engine):
        - 'threading': a scheduler backed by a thread pool
        - 'multiprocessing': a scheduler backed by a process pool
    func_args : list, optional
        Positional arguments to `func`
    func_kwargs : list, optional
        Keyword arguments to `func`

    Returns
    -------
    ndarray of identical shape to `arr`

    Notes
    -----
    Equivalent to pyAFQ version (blob e20eaa0 from June 3, 2016):
    https://github.com/arokem/pyAFQ/blob/master/AFQ/utils/parallel.py

    Examples
    --------
    """
    if n_jobs == -1:
        n_jobs = multiprocessing.cpu_count()
        n_jobs = n_jobs - 1

    if engine.lower() == 'joblib':
        if not has_joblib:
            err = "You do not have `joblib` installed. Consider setting"
            err += "`engine` to 'serial' or 'dask'."
            raise ImportError(err)

        p = joblib.Parallel(n_jobs=n_jobs, backend=scheduler)
        d = joblib.delayed(func)
        d_l = []
        for in_element in in_list:
            d_l.append(d(in_element, *func_args, **func_kwargs))
        results = p(d_l)
    elif engine.lower() == 'dask':
        if not has_dask:
            err = "You do not have `dask` installed. Consider setting"
            err += "`engine` to 'serial' or 'joblib'."
            raise ImportError(err)

        def partial(func, *args, **keywords):
            def newfunc(in_arg):
                return func(in_arg, *args, **keywords)
            return newfunc
        p = partial(func, *func_args, **func_kwargs)
        d = [dask.delayed(p)(i) for i in in_list]
        if scheduler == 'multiprocessing':
            results = dask.compute(*d, get=dask.multiprocessing.get,
                                   workers=n_jobs)
        elif scheduler == 'threading':
            results = dask.compute(*d, get=dask.threaded.get, workers=n_jobs)
        else:
            raise ValueError("Acceptable values for `scheduler` are: "
                             "'threading', 'multiprocessing'")
    elif engine.lower() == 'serial':
        results = []
        for in_element in in_list:
            results.append(func(in_element, *func_args, **func_kwargs))
    else:
        raise ValueError("Acceptable values for `engine` are: 'serial', "
                         "'joblib', or 'dask'.")

    if out_shape is not None:
        return np.array(results).reshape(out_shape)
    else:
        return results


@deprecated
def mov2npy(movie_file, out_file):
    """Converts a movie file to a NumPy array

    This function is deprecated as of v0.2 and will be removed completely
    in v0.3.

    Parameters
    ----------
    movie_file : array
        The movie file to be read
    out_file: str
        Name of .npy file to be created.

    .. deprecated:: 0.2
    """
    # Don't import cv at module level. Instead we'll use this on python 2
    # sometimes...
    try:
        import cv
    except ImportError:
        e_s = "You do not have opencv installed. "
        e_s += "You probably want to run this in Python 2"
        raise ImportError(e_s)

    capture = cv.CaptureFromFile(movie_file)
    frames = []
    img = cv.QueryFrame(capture)
    while img is not None:
        tmp = cv.CreateImage(cv.GetSize(img), 8, 3)
        cv.CvtColor(img, tmp, cv.CV_BGR2RGB)
        frames.append(np.asarray(cv.GetMat(tmp)))
        img = cv.QueryFrame(capture)
    frames = np.fliplr(np.rot90(np.mean(frames, -1).T, -1))
    np.save(out_file, frames)


def gamma(n, tau, tsample, tol=0.01):
    """Returns the impulse response of `n` cascaded leaky integrators

    This function calculates the impulse response of `n` cascaded
    leaky integrators with constant of proportionality 1/`tau`:
    y = (t/theta).^(n-1).*exp(-t/theta)/(theta*factorial(n-1))

    Parameters
    ----------
    n : int
        Number of cascaded leaky integrators
    tau : float
        Decay constant of leaky integration (seconds).
        Equivalent to the inverse of the constant of proportionality.
    tsample : float
        Sampling time step (seconds).
    tol : float
        Cut the kernel to size by ignoring function values smaller
        than a fraction `tol` of the peak value.
    """
    n = int(n)
    tau = float(tau)
    tsample = float(tsample)
    if n <= 0 or tau <= 0 or tsample <= 0:
        raise ValueError("`n`, `tau`, and `tsample` must be nonnegative.")

    # Allocate a time vector that is long enough for sure.
    # Trim vector later on.
    t = np.arange(0, 5 * n * tau, tsample)

    # Calculate gamma
    y = (t / tau) ** (n - 1) * np.exp(-t / tau)
    y /= (tau * spm.factorial(n - 1))

    # Normalize to unit area
    y /= np.trapz(np.abs(y), dx=tsample)

    # Cut off tail where values are smaller than `tol`.
    # Make sure to start search on the right-hand side of the peak.
    peak = y.argmax()
    small_vals = np.where(y[peak:] < tol * y.max())[0]
    t = t[:small_vals[0] + peak]
    y = y[:small_vals[0] + peak]

    return t, y


def traverse_randomly(seq):
    """Traverses a list in random order

    Parameters
    ----------
    seq : list
        An iterable list of elements.
    Returns
    -------
    A list iterator.

    Examples
    --------
    Shuffle a list:

    >>> list_ordered = [0, 1, 2, 3]
    >>> list_shuffled = [l for l in traverse_randomly(list_ordered)]

    Traverse a list in random order:

    >>> list_ordered = [0, 1, 2, 3]
    >>> for idx, val in traverse_randomly(enumerate(list_ordered)):
    ...     pass

    Notes
    -----
    From: http://stackoverflow.com/a/9253366
    Note that even for rather small `len(x)`, the total number of permutations
    of `seq` can quickly grow larger than the period of most random number
    generators. For example, a sequence of length 2080 is the largest that can
    fit within the period of the Mersenne Twister random number generator.
    """
    # Make sure we are dealing with a list
    shuffled = list(seq)

    # Import `random` at module level (for performance)
    random.shuffle(shuffled)

    return iter(shuffled)
>>>>>>> 3b1f11c7
<|MERGE_RESOLUTION|>--- conflicted
+++ resolved
@@ -1,1187 +1,581 @@
-<<<<<<< HEAD
-"""
-Utility functions for pulse2percept
-"""
-import numpy as np
-import multiprocessing
-import random
-import copy
-import logging
-
-from scipy import misc as spm
-from scipy import interpolate as spi
-from scipy import signal as sps
-
-
-# Rather than trying to import these all over, try once and then remember
-# by setting a flag.
-try:
-    import joblib
-    joblib.Parallel
-    has_joblib = True
-except (ImportError, AttributeError):
-    has_joblib = False
-
-try:
-    import dask
-    import dask.multiprocessing
-    dask.delayed
-    has_dask = True
-except (ImportError, AttributeError):
-    has_dask = False
-
-try:
-    from numba import jit
-    has_jit = True
-except ImportError:
-    has_jit = False
-
-
-def deprecated(arg):
-    """Decorator used to mark functions as deprecated
-
-    This is a decorator which can be used to mark functions as deprecated.
-    It will result in a warning being emitted when the function is used.
-
-    Adapted from: http://www.artima.com/weblogs/viewpost.jsp?thread=240845
-
-    Parameters
-    ----------
-    alt_func : str, optional
-        The function to use instead of the deprecated one.
-        Be sure to list a string, not a function object.
-        Default: None.
-    """
-    def wrap(func):
-        """The function performing the decoration
-
-        This function is perfoming the actual decoration process. It can only
-        have a single argument, which is the function object.
-
-        Parameters
-        ----------
-        func : function object
-            The function that is deprecated.
-        """
-        e_s = "Call to deprecated function %s." % func.__name__
-        if alt_func:
-            e_s += " Use %s instead." % alt_func
-        logging.getLogger(__name__).warn(e_s)
-
-        def wrapped_func(*args, **kwargs):
-            return func(*args, **kwargs)
-        return wrapped_func
-
-    alt_func = None
-    if callable(arg):
-        # Direct decoration
-        return wrap(arg)
-    else:
-        # Alternative function given
-        alt_func = arg
-        return wrap
-
-
-class Parameters(object):
-    """Container to wrap a MATLAB array in a Python dict
-
-    This function is deprecated as of v0.2 and will be completely removed
-    in v0.3.
-
-    .. deprecated:: 0.2
-    """
-
-    @deprecated
-    def __init__(self, **params):
-        for k, v in params.items():
-            self.__dict__[k] = v
-
-    def __repr__(self):
-        my_list = []
-        for k, v in self.__dict__.items():
-            my_list.append("%s : %s" % (k, v))
-        my_list.sort()
-        my_str = "\n".join(my_list)
-        return my_str
-
-    def __setattr(self, name, values):
-        self.__dict__[name] = values
-
-
-class TimeSeries(object):
-
-    def __init__(self, tsample, data):
-        """Container for time series data
-
-        Provides a container for time series data. Every time series has a
-        sampling step `tsample`, and some `data` sampled at that rate.
-
-        Parameters
-        ----------
-        tsample : float
-            Sampling time step (seconds).
-        data : array_like
-            Time series data sampled at every `tsample` seconds.
-        """
-        self.data = data
-        self.tsample = tsample
-        self.duration = self.data.shape[-1] * tsample
-        self.shape = data.shape
-
-    def __getitem__(self, y):
-        return TimeSeries(self.tsample, self.data[y])
-
-    def append(self, other):
-        """Appends the data of another TimeSeries object (in time)
-
-        This function concatenates the data of another TimeSeries object to
-        the current object, along the last dimension (time). To make this work,
-        all but the last dimension of the two objects must be the same.
-
-        If the two objects have different time sampling steps, the other object
-        is resampled to fit the current `tsample`.
-
-        Parameters
-        ----------
-        other : p2p.utils.TimeSeries
-            A TimeSeries object whose content should be appended.
-
-        Examples
-        --------
-        >>> from pulse2percept import utils
-        >>> pt = utils.TimeSeries(1.0, np.zeros((2, 2, 10)))
-        >>> num_frames = pt.shape[-1]
-        >>> pt.append(pt)
-        >>> pt.shape[-1] == 2 * num_frames
-        True
-        """
-        # Make sure type is correct
-        if not isinstance(other, TimeSeries):
-            raise TypeError("Other object must be of type "
-                            "p2p.utils.TimeSeries.")
-
-        # Make sure size is correct for all but the last dimension (number
-        # of frames)
-        if self.shape[:-1] != other.shape[:-1]:
-            raise ValueError("Shape mismatch: ", self.shape[:-1], " vs. ",
-                             other.shape[:-1])
-
-        # Then resample the other to current `tsample`
-        resampled = other.resample(self.tsample)
-
-        # Then concatenate the two
-        self.data = np.concatenate((self.data, resampled.data), axis=-1)
-        self.duration = self.data.shape[-1] * self.tsample
-        self.shape = self.data.shape
-
-    def max(self):
-        """Returns the time and value of the largest data point
-
-        This function returns the the largest value in the TimeSeries data,
-        as well as the time at which it occurred.
-
-        Returns
-        -------
-        t : float
-            time (s) at which max occurred
-        val : float
-            max value
-        """
-        # Find index and value of largest element
-        idx = self.data.argmax()
-        val = self.data.max()
-
-        # Find frame that contains the brightest data point using `unravel`,
-        # which maps the flat index `idx_px` onto the high-dimensional
-        # indices (x,y,z).
-        # What we want is index `z` (i.e., the frame index), given by the last
-        # dimension in the return argument.
-        idx_frame = np.unravel_index(idx, self.data.shape)[-1]
-
-        # Convert index to time
-        t = idx_frame * self.tsample
-
-        return t, val
-
-    def max_frame(self):
-        """Returns the time frame that contains the largest data point
-
-        This function returns the time frame in the TimeSeries data that
-        contains the largest data point, as well as the time at which
-        it occurred.
-
-        Returns
-        -------
-        t : float
-            time (s) at which max occurred
-        frame : TimeSeries
-            A TimeSeries object.
-        """
-        # Find index and value of largest element
-        idx = self.data.argmax()
-
-        # Find frame that contains the brightest data point using `unravel`,
-        # which maps the flat index `idx_px` onto the high-dimensional
-        # indices (x,y,z).
-        # What we want is index `z` (i.e., the frame index), given by the last
-        # dimension in the return argument.
-        idx_frame = np.unravel_index(idx, self.data.shape)[-1]
-        t = idx_frame * self.tsample
-        frame = self.data[..., idx_frame]
-
-        return t, TimeSeries(self.tsample, copy.deepcopy(frame))
-
-    def resample(self, tsample_new):
-        """Returns data sampled according to new time step
-
-        This function returns a TimeSeries object whose data points were
-        resampled according to a new time step `tsample_new`. New values
-        are found using linear interpolation.
-
-        Parameters
-        ----------
-        tsample_new : float
-            New sampling time step (s)
-
-        Returns
-        -------
-        TimeSeries object
-        """
-        if tsample_new is None or tsample_new == self.tsample:
-            return TimeSeries(self.tsample, self.data)
-
-        # Try to avoid rounding errors in arr size by making sure `t_old` is
-        # too long at first, then cutting it to the right size
-        y_old = self.data
-        t_old = np.arange(0, self.duration + self.tsample, self.tsample)
-        t_old = t_old[:y_old.shape[-1]]
-        f = spi.interp1d(t_old, y_old, axis=-1, fill_value='extrapolate')
-
-        t_new = np.arange(0, self.duration, tsample_new)
-        y_new = f(t_new)
-
-        return TimeSeries(tsample_new, y_new)
-
-
-def sparseconv(data, kernel, mode):
-    """
-    Returns the discrete, linear convolution of two one-dimensional sequences.
-    output is of length len(kernel) + len(data) -1 (same as the default for
-    numpy.convolve).
-
-    Can run faster than numpy.convolve if:
-    (1) `data` is much longer than `kernel`
-    (2) `data` is sparse (has lots of zeros)
-    """
-    kernel_len = kernel.shape[-1]
-    data_len = data.shape[-1]
-    out = np.zeros(data_len + kernel_len - 1)
-
-    pos = np.where(data != 0)[0]
-    # Add shifted and scaled copies of `kernel` only where `data` is nonzero
-    for p in pos:
-        out[p:p + kernel_len] = out[p:p + kernel_len] + kernel * data[p]
-
-    if mode.lower() == 'full':
-        return out
-    elif mode.lower() == 'valid':
-        return center_vector(out, data_len - kernel_len + 1)
-    elif mode.lower() == 'same':
-        return center_vector(out, data_len)
-    else:
-        raise ValueError("Acceptable mode flags are 'valid',"
-                         " 'same', or 'full'.")
-
-
-if has_jit:
-    sparseconv = jit(sparseconv)
-
-
-def conv(data, kernel, mode='full', method='fft', dojit=True):
-    """Convoles data with a kernel using either FFT or sparseconv
-
-    This function convolves data with a kernel, relying either on the
-    fast Fourier transform (FFT) or a sparse convolution function.
-
-    Parameters
-    ----------
-    data : array_like
-        First input, typically the data array
-    kernel : array_like
-        Second input, typically the kernel
-    mode : str {'full', 'valid', 'same'}, optional
-        A string indicating the size of the output:
-        ``full``
-        The output is the full discrete linear convolution of the inputs.
-        (Default)
-        ``valid``
-        The output consists only of those elements that do not rely on
-        zero-padding.
-        ``same``
-        The output is the same size as `data`, centered with respect to the
-        'full' output.
-    method : str {'fft', 'sparse'}, optional
-        A string indicating the convolution method:
-        ``fft``
-        Use the fast Fourier transform (FFT). (Default)
-        ``sparse``
-        Use the sparse convolution.
-    dojit : bool, optional
-        A flag indicating whether to use numba's just-in-time compilation
-        option (only relevant for `method`=='sparse').
-    """
-    if method.lower() == 'fft':
-        # Use FFT: faster on non-sparse data
-        conved = sps.fftconvolve(data, kernel, mode)
-    elif method.lower() == 'sparse':
-        # Use sparseconv: faster on sparse data
-        if dojit and not has_jit:
-            e_s = ("You do not have numba ",
-                   "please run sparseconv with dojit=False")
-            raise ImportError(e_s)
-
-        conved = sparseconv(data, kernel, mode)
-    else:
-        raise ValueError("Acceptable methods are: 'fft', 'sparse'.")
-    return conved
-
-
-def center_vector(vec, newlen):
-    """
-    Returns the center `newlen` portion of a vector.
-
-    Adapted from scipy.signal.signaltools._centered:
-    github.com/scipy/scipy/blob/v0.18.0/scipy/signal/signaltools.py#L236-L243
-
-    """
-    currlen = vec.shape[-1]
-    startind = (currlen - newlen) // 2
-    endind = startind + newlen
-    return vec[startind:endind]
-
-
-def parfor(func, in_list, out_shape=None, n_jobs=-1, engine='joblib',
-           backend='threading', func_args=[], func_kwargs={}):
-    """
-    Parallel for loop for numpy arrays
-
-    Parameters
-    ----------
-    func : callable
-        The function to apply to each item in the array. Must have the form:
-        func(arr, idx, *args, *kwargs) where arr is an ndarray and idx is an
-        index into that array (a tuple). The Return of `func` needs to be one
-        item (e.g. float, int) per input item.
-
-    in_list : list
-       All legitimate inputs to the function to operate over.
-
-    n_jobs : integer, optional
-        The number of jobs to perform in parallel. -1 to use all cpus
-        Default: 1
-
-    engine : str
-        {"dask", "joblib", "serial"}
-        The last one is useful for debugging -- runs the code without any
-        parallelization.
-
-    backend : str
-        What dask backend to use. Irrelevant for other engines.
-
-    func_args : list, optional
-        Positional arguments to `func`
-
-    func_kwargs : list, optional
-        Keyword arguments to `func`
-
-    Returns
-    -------
-    ndarray of identical shape to `arr`
-
-    Notes
-    -----
-    Imported from pyAFQ (blob e20eaa0 from June 3, 2016):
-    https://github.com/arokem/pyAFQ/blob/master/AFQ/utils/parallel.py
-
-    Examples
-    --------
-    """
-    if n_jobs == -1:
-        n_jobs = multiprocessing.cpu_count()
-        n_jobs = n_jobs - 1
-
-    if engine.lower() == 'joblib':
-        if not has_joblib:
-            err = "You do not have `joblib` installed. Consider setting"
-            err += "`engine` to 'serial' or 'dask'."
-            raise ImportError(err)
-
-        p = joblib.Parallel(n_jobs=n_jobs, backend=backend)
-        d = joblib.delayed(func)
-        d_l = []
-        for in_element in in_list:
-            d_l.append(d(in_element, *func_args, **func_kwargs))
-        results = p(d_l)
-    elif engine.lower() == 'dask':
-        if not has_dask:
-            err = "You do not have `dask` installed. Consider setting"
-            err += "`engine` to 'serial' or 'joblib'."
-            raise ImportError(err)
-
-        def partial(func, *args, **keywords):
-            def newfunc(in_arg):
-                return func(in_arg, *args, **keywords)
-            return newfunc
-        p = partial(func, *func_args, **func_kwargs)
-        d = [dask.delayed(p)(i) for i in in_list]
-        if backend == 'multiprocessing':
-            results = dask.compute(*d, get=dask.multiprocessing_get,
-                                   workers=n_jobs)
-        elif backend == 'threading':
-            results = dask.compute(*d, get=dask.threaded.get, workers=n_jobs)
-    elif engine.lower() == 'serial':
-        results = []
-        for in_element in in_list:
-            results.append(func(in_element, *func_args, **func_kwargs))
-
-    if out_shape is not None:
-        return np.array(results).reshape(out_shape)
-    else:
-        return results
-
-
-@deprecated
-def mov2npy(movie_file, out_file):
-    """Converts a movie file to a NumPy array
-
-    This function is deprecated as of v0.2 and will be removed completely
-    in v0.3.
-
-    Parameters
-    ----------
-    movie_file : array
-        The movie file to be read
-    out_file: str
-        Name of .npy file to be created.
-
-    .. deprecated:: 0.2
-    """
-    # Don't import cv at module level. Instead we'll use this on python 2
-    # sometimes...
-    try:
-        import cv
-    except ImportError:
-        e_s = "You do not have opencv installed. "
-        e_s += "You probably want to run this in Python 2"
-        raise ImportError(e_s)
-
-    capture = cv.CaptureFromFile(movie_file)
-    frames = []
-    img = cv.QueryFrame(capture)
-    while img is not None:
-        tmp = cv.CreateImage(cv.GetSize(img), 8, 3)
-        cv.CvtColor(img, tmp, cv.CV_BGR2RGB)
-        frames.append(np.asarray(cv.GetMat(tmp)))
-        img = cv.QueryFrame(capture)
-    frames = np.fliplr(np.rot90(np.mean(frames, -1).T, -1))
-    np.save(out_file, frames)
-
-
-def gamma(n, tau, tsample, tol=0.01):
-    """Returns the impulse response of `n` cascaded leaky integrators
-
-    This function calculates the impulse response of `n` cascaded
-    leaky integrators with constant of proportionality 1/`tau`:
-    y = (t/theta).^(n-1).*exp(-t/theta)/(theta*factorial(n-1))
-
-    Parameters
-    ----------
-    n : int
-        Number of cascaded leaky integrators
-    tau : float
-        Decay constant of leaky integration (seconds).
-        Equivalent to the inverse of the constant of proportionality.
-    tsample : float
-        Sampling time step (seconds).
-    tol : float
-        Cut the kernel to size by ignoring function values smaller
-        than a fraction `tol` of the peak value.
-    """
-    n = int(n)
-
-    # Allocate a time vector that is long enough for sure.
-    # Trim vector later on.
-    t = np.arange(0, 5 * n * tau, tsample)
-
-    # Calculate gamma
-    y = (t / tau) ** (n - 1) * np.exp(-t / tau)
-    y /= (tau * spm.factorial(n - 1))
-
-    # Normalize to unit area
-    y /= np.trapz(np.abs(y), dx=tsample)
-
-    # Cut off tail where values are smaller than `tol`.
-    # Make sure to start search on the right-hand side of the peak.
-    peak = y.argmax()
-    small_vals = np.where(y[peak:] < tol * y.max())[0]
-    t = t[:small_vals[0] + peak]
-    y = y[:small_vals[0] + peak]
-
-    return t, y
-
-
-def traverse_randomly(seq):
-    """Traverses a list in random order
-
-    Parameters
-    ----------
-    seq : list
-        An iterable list of elements.
-    Returns
-    -------
-    A list iterator.
-
-    Examples
-    --------
-    Shuffle a list:
-
-    >>> list_ordered = [0, 1, 2, 3]
-    >>> list_shuffled = [l for l in traverse_randomly(list_ordered)]
-
-    Traverse a list in random order:
-
-    >>> list_ordered = [0, 1, 2, 3]
-    >>> for idx, val in traverse_randomly(enumerate(list_ordered)):
-    ...     pass
-
-    Notes
-    -----
-    From: http://stackoverflow.com/a/9253366
-    Note that even for rather small `len(x)`, the total number of permutations
-    of `seq` can quickly grow larger than the period of most random number
-    generators. For example, a sequence of length 2080 is the largest that can
-    fit within the period of the Mersenne Twister random number generator.
-    """
-    # Make sure we are dealing with a list
-    shuffled = list(seq)
-
-    # Import `random` at module level (for performance)
-    random.shuffle(shuffled)
-
-    return iter(shuffled)
-=======
-"""
-Utility functions for pulse2percept
-"""
-import numpy as np
-import multiprocessing
-import random
-import copy
-import logging
-
-from scipy import misc as spm
-from scipy import interpolate as spi
-from scipy import signal as sps
-
-
-# Rather than trying to import these all over, try once and then remember
-# by setting a flag.
-try:
-    import joblib
-    joblib.Parallel
-    has_joblib = True
-except (ImportError, AttributeError):
-    has_joblib = False
-
-try:
-    import dask
-    import dask.multiprocessing
-    dask.delayed
-    has_dask = True
-except (ImportError, AttributeError):
-    has_dask = False
-
-try:
-    from numba import jit
-    has_jit = True
-except ImportError:
-    has_jit = False
-
-
-def deprecated(arg):
-    """Decorator used to mark functions as deprecated
-
-    This is a decorator which can be used to mark functions as deprecated.
-    It will result in a warning being emitted when the function is used.
-
-    Adapted from: http://www.artima.com/weblogs/viewpost.jsp?thread=240845
-
-    Parameters
-    ----------
-    alt_func : str, optional
-        The function to use instead of the deprecated one.
-        Be sure to list a string, not a function object.
-        Default: None.
-    """
-    def wrap(func):
-        """The function performing the decoration
-
-        This function is perfoming the actual decoration process. It can only
-        have a single argument, which is the function object.
-
-        Parameters
-        ----------
-        func : function object
-            The function that is deprecated.
-        """
-        e_s = "Call to deprecated function %s." % func.__name__
-        if alt_func:
-            e_s += " Use %s instead." % alt_func
-        logging.getLogger(__name__).warn(e_s)
-
-        def wrapped_func(*args, **kwargs):
-            return func(*args, **kwargs)
-        return wrapped_func
-
-    alt_func = None
-    if callable(arg):
-        # Direct decoration
-        return wrap(arg)
-    else:
-        # Alternative function given
-        alt_func = arg
-        return wrap
-
-
-class Parameters(object):
-    """Container to wrap a MATLAB array in a Python dict
-
-    This function is deprecated as of v0.2 and will be completely removed
-    in v0.3.
-
-    .. deprecated:: 0.2
-    """
-
-    @deprecated
-    def __init__(self, **params):
-        for k, v in params.items():
-            self.__dict__[k] = v
-
-    def __repr__(self):
-        my_list = []
-        for k, v in self.__dict__.items():
-            my_list.append("%s : %s" % (k, v))
-        my_list.sort()
-        my_str = "\n".join(my_list)
-        return my_str
-
-    def __setattr(self, name, values):
-        self.__dict__[name] = values
-
-
-class TimeSeries(object):
-
-    def __init__(self, tsample, data):
-        """Container for time series data
-
-        Provides a container for time series data. Every time series has a
-        sampling step `tsample`, and some `data` sampled at that rate.
-
-        Parameters
-        ----------
-        tsample : float
-            Sampling time step (seconds).
-        data : array_like
-            Time series data sampled at every `tsample` seconds.
-        """
-        self.data = data
-        self.tsample = tsample
-        self.duration = self.data.shape[-1] * tsample
-        self.shape = data.shape
-
-    def __getitem__(self, y):
-        return TimeSeries(self.tsample, self.data[y])
-
-    def append(self, other):
-        """Appends the data of another TimeSeries object (in time)
-
-        This function concatenates the data of another TimeSeries object to
-        the current object, along the last dimension (time). To make this work,
-        all but the last dimension of the two objects must be the same.
-
-        If the two objects have different time sampling steps, the other object
-        is resampled to fit the current `tsample`.
-
-        Parameters
-        ----------
-        other : p2p.utils.TimeSeries
-            A TimeSeries object whose content should be appended.
-
-        Examples
-        --------
-        >>> from pulse2percept import utils
-        >>> pt = utils.TimeSeries(1.0, np.zeros((2, 2, 10)))
-        >>> num_frames = pt.shape[-1]
-        >>> pt.append(pt)
-        >>> pt.shape[-1] == 2 * num_frames
-        True
-        """
-        # Make sure type is correct
-        if not isinstance(other, TimeSeries):
-            raise TypeError("Other object must be of type "
-                            "p2p.utils.TimeSeries.")
-
-        # Make sure size is correct for all but the last dimension (number
-        # of frames)
-        if self.shape[:-1] != other.shape[:-1]:
-            raise ValueError("Shape mismatch: ", self.shape[:-1], " vs. ",
-                             other.shape[:-1])
-
-        # Then resample the other to current `tsample`
-        resampled = other.resample(self.tsample)
-
-        # Then concatenate the two
-        self.data = np.concatenate((self.data, resampled.data), axis=-1)
-        self.duration = self.data.shape[-1] * self.tsample
-        self.shape = self.data.shape
-
-    def max(self):
-        """Returns the time and value of the largest data point
-
-        This function returns the the largest value in the TimeSeries data,
-        as well as the time at which it occurred.
-
-        Returns
-        -------
-        t : float
-            time (s) at which max occurred
-        val : float
-            max value
-        """
-        # Find index and value of largest element
-        idx = self.data.argmax()
-        val = self.data.max()
-
-        # Find frame that contains the brightest data point using `unravel`,
-        # which maps the flat index `idx_px` onto the high-dimensional
-        # indices (x,y,z).
-        # What we want is index `z` (i.e., the frame index), given by the last
-        # dimension in the return argument.
-        idx_frame = np.unravel_index(idx, self.data.shape)[-1]
-
-        # Convert index to time
-        t = idx_frame * self.tsample
-
-        return t, val
-
-    def max_frame(self):
-        """Returns the time frame that contains the largest data point
-
-        This function returns the time frame in the TimeSeries data that
-        contains the largest data point, as well as the time at which
-        it occurred.
-
-        Returns
-        -------
-        t : float
-            time (s) at which max occurred
-        frame : TimeSeries
-            A TimeSeries object.
-        """
-        # Find index and value of largest element
-        idx = self.data.argmax()
-
-        # Find frame that contains the brightest data point using `unravel`,
-        # which maps the flat index `idx_px` onto the high-dimensional
-        # indices (x,y,z).
-        # What we want is index `z` (i.e., the frame index), given by the last
-        # dimension in the return argument.
-        idx_frame = np.unravel_index(idx, self.data.shape)[-1]
-        t = idx_frame * self.tsample
-        frame = self.data[..., idx_frame]
-
-        return t, TimeSeries(self.tsample, copy.deepcopy(frame))
-
-    def resample(self, tsample_new):
-        """Returns data sampled according to new time step
-
-        This function returns a TimeSeries object whose data points were
-        resampled according to a new time step `tsample_new`. New values
-        are found using linear interpolation.
-
-        Parameters
-        ----------
-        tsample_new : float
-            New sampling time step (s)
-
-        Returns
-        -------
-        TimeSeries object
-        """
-        if tsample_new is None or tsample_new == self.tsample:
-            return TimeSeries(self.tsample, self.data)
-
-        # Try to avoid rounding errors in arr size by making sure `t_old` is
-        # too long at first, then cutting it to the right size
-        y_old = self.data
-        t_old = np.arange(0, self.duration + self.tsample, self.tsample)
-        t_old = t_old[:y_old.shape[-1]]
-        f = spi.interp1d(t_old, y_old, axis=-1, fill_value='extrapolate')
-
-        t_new = np.arange(0, self.duration, tsample_new)
-        y_new = f(t_new)
-
-        return TimeSeries(tsample_new, y_new)
-
-
-def _sparseconv(data, kernel, mode):
-    """
-    Returns the discrete, linear convolution of two one-dimensional sequences.
-    output is of length len(kernel) + len(data) -1 (same as the default for
-    numpy.convolve).
-
-    Can run faster than numpy.convolve if:
-    (1) a is much longer than v
-    (2) a is sparse (has lots of zeros)
-    """
-    kernel_len = kernel.shape[-1]
-    data_len = data.shape[-1]
-    out = np.zeros(data_len + kernel_len - 1)
-
-    pos = np.where(data != 0)[0]
-    # add shifted and scaled copies of kernel only where data is nonzero
-    for p in pos:
-        out[p:p + kernel_len] = out[p:p + kernel_len] + kernel * data[p]
-
-    if mode.lower() == 'full':
-        return out
-    elif mode.lower() == 'valid':
-        return center_vector(out, data_len - kernel_len + 1)
-    elif mode.lower() == 'same':
-        return center_vector(out, data_len)
-    else:
-        raise ValueError("Acceptable mode flags are 'valid',"
-                         " 'same', or 'full'.")
-
-
-if has_jit:
-    _sparseconvj = jit(_sparseconv)
-
-
-def sparseconv(data, kernel, mode='full', dojit=True):
-    """
-    Returns the discrete, linear convolution of two one-dimensional sequences.
-
-    Can run faster than numpy.convolve if:
-    (1) `data` is much longer than `kernel`
-    (2) `data` is sparse (has lots of zeros)
-
-    Parameters
-    ----------
-    data : array_like
-        First input, typically the data array.
-    kernel : array_like
-        Second input, typically the kernel.
-    mode : str {'full', 'valid', 'same'}, optional
-        A string indicating the size of the output:
-        ``full``
-        The output is the full discrete linear convolution of the inputs.
-        (Default)
-        ``valid``
-        The output consists only of those elements that do not rely on
-        zero-padding.
-        ``same``
-        The output is the same size as `data`, centered with respect to the
-        'full' output.
-    dojit : boolean
-        A flag indicating whether to use numba's just-in-time compilation
-        option.
-
-    """
-    if dojit and not has_jit:
-        e_s = ("You do not have numba ",
-               "please run sparseconv with dojit=False")
-        raise ImportError(e_s)
-    else:
-        return _sparseconv(data, kernel, mode)
-
-
-def conv(data, kernel, tsample, mode='full', method='fft', dojit=True):
-    """Convoles data with a kernel using either FFT or sparseconv
-
-    This function convolves data with a kernel, relying either on the
-    fast Fourier transform (FFT) or a sparse convolution function.
-
-    Parameters
-    ----------
-    data : array_like
-        First input, typically the data array
-    kernel : array_like
-        Second input, typically the kernel
-    mode : str {'full', 'valid', 'same'}, optional
-        A string indicating the size of the output:
-        ``full``
-        The output is the full discrete linear convolution of the inputs.
-        (Default)
-        ``valid``
-        The output consists only of those elements that do not rely on
-        zero-padding.
-        ``same``
-        The output is the same size as `data`, centered with respect to the
-        'full' output.
-    method : str {'fft', 'sparse'}, optional
-        A string indicating the convolution method:
-        ``fft``
-        Use the fast Fourier transform (FFT). (Default)
-        ``sparse``
-        Use the sparse convolution.
-    dojit : bool, optional
-        A flag indicating whether to use numba's just-in-time compilation
-        option (only relevant for `method`=='sparse').
-    """
-    if method.lower() == 'fft':
-        # Use FFT: faster on non-sparse data
-        conved = tsample * sps.fftconvolve(data, kernel, mode)
-    elif method.lower() == 'sparse':
-        # Use sparseconv: faster on sparse data
-        conved = tsample * sparseconv(data, kernel, mode, dojit)
-    else:
-        raise ValueError("Acceptable methods are: 'fft', 'sparse'.")
-    return conved
-
-
-def center_vector(vec, newlen):
-    """
-    Returns the center `newlen` portion of a vector.
-
-    Adapted from scipy.signal.signaltools._centered:
-    github.com/scipy/scipy/blob/v0.18.0/scipy/signal/signaltools.py#L236-L243
-
-    """
-    currlen = vec.shape[-1]
-    startind = (currlen - newlen) // 2
-    endind = startind + newlen
-    return vec[startind:endind]
-
-
-def parfor(func, in_list, out_shape=None, n_jobs=-1, engine='joblib',
-           scheduler='threading', func_args=[], func_kwargs={}):
-    """
-    Parallel for loop for numpy arrays
-
-    Parameters
-    ----------
-    func : callable
-        The function to apply to each item in the array. Must have the form:
-        func(arr, idx, *args, *kwargs) where arr is an ndarray and idx is an
-        index into that array (a tuple). The Return of `func` needs to be one
-        item (e.g. float, int) per input item.
-    in_list : list
-       All legitimate inputs to the function to operate over.
-    out_shape : int or tuple of ints, optional
-        If set, output will be reshaped accordingly. The new shape should be
-        compatible with the original shape. If an integer, then the result will
-        be a 1-D array of that length. One shape dimension can be -1. In this
-        case, the value is inferred from the length of the array and remaining
-        dimensions.
-    n_jobs : integer, optional, default: 1
-        The number of jobs to perform in parallel. -1 to use all cpus
-    engine : str, optional, default: 'joblib'
-        {'dask', 'joblib', 'serial'}
-        The last one is useful for debugging -- runs the code without any
-        parallelization.
-    scheduler : str, optional, default: 'threading'
-        Which scheduler to use (irrelevant for 'serial' engine):
-        - 'threading': a scheduler backed by a thread pool
-        - 'multiprocessing': a scheduler backed by a process pool
-    func_args : list, optional
-        Positional arguments to `func`
-    func_kwargs : list, optional
-        Keyword arguments to `func`
-
-    Returns
-    -------
-    ndarray of identical shape to `arr`
-
-    Notes
-    -----
-    Equivalent to pyAFQ version (blob e20eaa0 from June 3, 2016):
-    https://github.com/arokem/pyAFQ/blob/master/AFQ/utils/parallel.py
-
-    Examples
-    --------
-    """
-    if n_jobs == -1:
-        n_jobs = multiprocessing.cpu_count()
-        n_jobs = n_jobs - 1
-
-    if engine.lower() == 'joblib':
-        if not has_joblib:
-            err = "You do not have `joblib` installed. Consider setting"
-            err += "`engine` to 'serial' or 'dask'."
-            raise ImportError(err)
-
-        p = joblib.Parallel(n_jobs=n_jobs, backend=scheduler)
-        d = joblib.delayed(func)
-        d_l = []
-        for in_element in in_list:
-            d_l.append(d(in_element, *func_args, **func_kwargs))
-        results = p(d_l)
-    elif engine.lower() == 'dask':
-        if not has_dask:
-            err = "You do not have `dask` installed. Consider setting"
-            err += "`engine` to 'serial' or 'joblib'."
-            raise ImportError(err)
-
-        def partial(func, *args, **keywords):
-            def newfunc(in_arg):
-                return func(in_arg, *args, **keywords)
-            return newfunc
-        p = partial(func, *func_args, **func_kwargs)
-        d = [dask.delayed(p)(i) for i in in_list]
-        if scheduler == 'multiprocessing':
-            results = dask.compute(*d, get=dask.multiprocessing.get,
-                                   workers=n_jobs)
-        elif scheduler == 'threading':
-            results = dask.compute(*d, get=dask.threaded.get, workers=n_jobs)
-        else:
-            raise ValueError("Acceptable values for `scheduler` are: "
-                             "'threading', 'multiprocessing'")
-    elif engine.lower() == 'serial':
-        results = []
-        for in_element in in_list:
-            results.append(func(in_element, *func_args, **func_kwargs))
-    else:
-        raise ValueError("Acceptable values for `engine` are: 'serial', "
-                         "'joblib', or 'dask'.")
-
-    if out_shape is not None:
-        return np.array(results).reshape(out_shape)
-    else:
-        return results
-
-
-@deprecated
-def mov2npy(movie_file, out_file):
-    """Converts a movie file to a NumPy array
-
-    This function is deprecated as of v0.2 and will be removed completely
-    in v0.3.
-
-    Parameters
-    ----------
-    movie_file : array
-        The movie file to be read
-    out_file: str
-        Name of .npy file to be created.
-
-    .. deprecated:: 0.2
-    """
-    # Don't import cv at module level. Instead we'll use this on python 2
-    # sometimes...
-    try:
-        import cv
-    except ImportError:
-        e_s = "You do not have opencv installed. "
-        e_s += "You probably want to run this in Python 2"
-        raise ImportError(e_s)
-
-    capture = cv.CaptureFromFile(movie_file)
-    frames = []
-    img = cv.QueryFrame(capture)
-    while img is not None:
-        tmp = cv.CreateImage(cv.GetSize(img), 8, 3)
-        cv.CvtColor(img, tmp, cv.CV_BGR2RGB)
-        frames.append(np.asarray(cv.GetMat(tmp)))
-        img = cv.QueryFrame(capture)
-    frames = np.fliplr(np.rot90(np.mean(frames, -1).T, -1))
-    np.save(out_file, frames)
-
-
-def gamma(n, tau, tsample, tol=0.01):
-    """Returns the impulse response of `n` cascaded leaky integrators
-
-    This function calculates the impulse response of `n` cascaded
-    leaky integrators with constant of proportionality 1/`tau`:
-    y = (t/theta).^(n-1).*exp(-t/theta)/(theta*factorial(n-1))
-
-    Parameters
-    ----------
-    n : int
-        Number of cascaded leaky integrators
-    tau : float
-        Decay constant of leaky integration (seconds).
-        Equivalent to the inverse of the constant of proportionality.
-    tsample : float
-        Sampling time step (seconds).
-    tol : float
-        Cut the kernel to size by ignoring function values smaller
-        than a fraction `tol` of the peak value.
-    """
-    n = int(n)
-    tau = float(tau)
-    tsample = float(tsample)
-    if n <= 0 or tau <= 0 or tsample <= 0:
-        raise ValueError("`n`, `tau`, and `tsample` must be nonnegative.")
-
-    # Allocate a time vector that is long enough for sure.
-    # Trim vector later on.
-    t = np.arange(0, 5 * n * tau, tsample)
-
-    # Calculate gamma
-    y = (t / tau) ** (n - 1) * np.exp(-t / tau)
-    y /= (tau * spm.factorial(n - 1))
-
-    # Normalize to unit area
-    y /= np.trapz(np.abs(y), dx=tsample)
-
-    # Cut off tail where values are smaller than `tol`.
-    # Make sure to start search on the right-hand side of the peak.
-    peak = y.argmax()
-    small_vals = np.where(y[peak:] < tol * y.max())[0]
-    t = t[:small_vals[0] + peak]
-    y = y[:small_vals[0] + peak]
-
-    return t, y
-
-
-def traverse_randomly(seq):
-    """Traverses a list in random order
-
-    Parameters
-    ----------
-    seq : list
-        An iterable list of elements.
-    Returns
-    -------
-    A list iterator.
-
-    Examples
-    --------
-    Shuffle a list:
-
-    >>> list_ordered = [0, 1, 2, 3]
-    >>> list_shuffled = [l for l in traverse_randomly(list_ordered)]
-
-    Traverse a list in random order:
-
-    >>> list_ordered = [0, 1, 2, 3]
-    >>> for idx, val in traverse_randomly(enumerate(list_ordered)):
-    ...     pass
-
-    Notes
-    -----
-    From: http://stackoverflow.com/a/9253366
-    Note that even for rather small `len(x)`, the total number of permutations
-    of `seq` can quickly grow larger than the period of most random number
-    generators. For example, a sequence of length 2080 is the largest that can
-    fit within the period of the Mersenne Twister random number generator.
-    """
-    # Make sure we are dealing with a list
-    shuffled = list(seq)
-
-    # Import `random` at module level (for performance)
-    random.shuffle(shuffled)
-
-    return iter(shuffled)
->>>>>>> 3b1f11c7
+"""
+Utility functions for pulse2percept
+"""
+import numpy as np
+import multiprocessing
+import random
+import copy
+import logging
+
+from scipy import misc as spm
+from scipy import interpolate as spi
+from scipy import signal as sps
+
+
+# Rather than trying to import these all over, try once and then remember
+# by setting a flag.
+try:
+    import joblib
+    joblib.Parallel
+    has_joblib = True
+except (ImportError, AttributeError):
+    has_joblib = False
+
+try:
+    import dask
+    import dask.multiprocessing
+    dask.delayed
+    has_dask = True
+except (ImportError, AttributeError):
+    has_dask = False
+
+try:
+    from numba import jit
+    has_jit = True
+except ImportError:
+    has_jit = False
+
+
+def deprecated(arg):
+    """Decorator used to mark functions as deprecated
+
+    This is a decorator which can be used to mark functions as deprecated.
+    It will result in a warning being emitted when the function is used.
+
+    Adapted from: http://www.artima.com/weblogs/viewpost.jsp?thread=240845
+
+    Parameters
+    ----------
+    alt_func : str, optional
+        The function to use instead of the deprecated one.
+        Be sure to list a string, not a function object.
+        Default: None.
+    """
+    def wrap(func):
+        """The function performing the decoration
+
+        This function is perfoming the actual decoration process. It can only
+        have a single argument, which is the function object.
+
+        Parameters
+        ----------
+        func : function object
+            The function that is deprecated.
+        """
+        e_s = "Call to deprecated function %s." % func.__name__
+        if alt_func:
+            e_s += " Use %s instead." % alt_func
+        logging.getLogger(__name__).warn(e_s)
+
+        def wrapped_func(*args, **kwargs):
+            return func(*args, **kwargs)
+        return wrapped_func
+
+    alt_func = None
+    if callable(arg):
+        # Direct decoration
+        return wrap(arg)
+    else:
+        # Alternative function given
+        alt_func = arg
+        return wrap
+
+
+class Parameters(object):
+    """Container to wrap a MATLAB array in a Python dict
+
+    This function is deprecated as of v0.2 and will be completely removed
+    in v0.3.
+
+    .. deprecated:: 0.2
+    """
+
+    @deprecated
+    def __init__(self, **params):
+        for k, v in params.items():
+            self.__dict__[k] = v
+
+    def __repr__(self):
+        my_list = []
+        for k, v in self.__dict__.items():
+            my_list.append("%s : %s" % (k, v))
+        my_list.sort()
+        my_str = "\n".join(my_list)
+        return my_str
+
+    def __setattr(self, name, values):
+        self.__dict__[name] = values
+
+
+class TimeSeries(object):
+
+    def __init__(self, tsample, data):
+        """Container for time series data
+
+        Provides a container for time series data. Every time series has a
+        sampling step `tsample`, and some `data` sampled at that rate.
+
+        Parameters
+        ----------
+        tsample : float
+            Sampling time step (seconds).
+        data : array_like
+            Time series data sampled at every `tsample` seconds.
+        """
+        self.data = data
+        self.tsample = tsample
+        self.duration = self.data.shape[-1] * tsample
+        self.shape = data.shape
+
+    def __getitem__(self, y):
+        return TimeSeries(self.tsample, self.data[y])
+
+    def append(self, other):
+        """Appends the data of another TimeSeries object (in time)
+
+        This function concatenates the data of another TimeSeries object to
+        the current object, along the last dimension (time). To make this work,
+        all but the last dimension of the two objects must be the same.
+
+        If the two objects have different time sampling steps, the other object
+        is resampled to fit the current `tsample`.
+
+        Parameters
+        ----------
+        other : p2p.utils.TimeSeries
+            A TimeSeries object whose content should be appended.
+
+        Examples
+        --------
+        >>> from pulse2percept import utils
+        >>> pt = utils.TimeSeries(1.0, np.zeros((2, 2, 10)))
+        >>> num_frames = pt.shape[-1]
+        >>> pt.append(pt)
+        >>> pt.shape[-1] == 2 * num_frames
+        True
+        """
+        # Make sure type is correct
+        if not isinstance(other, TimeSeries):
+            raise TypeError("Other object must be of type "
+                            "p2p.utils.TimeSeries.")
+
+        # Make sure size is correct for all but the last dimension (number
+        # of frames)
+        if self.shape[:-1] != other.shape[:-1]:
+            raise ValueError("Shape mismatch: ", self.shape[:-1], " vs. ",
+                             other.shape[:-1])
+
+        # Then resample the other to current `tsample`
+        resampled = other.resample(self.tsample)
+
+        # Then concatenate the two
+        self.data = np.concatenate((self.data, resampled.data), axis=-1)
+        self.duration = self.data.shape[-1] * self.tsample
+        self.shape = self.data.shape
+
+    def max(self):
+        """Returns the time and value of the largest data point
+
+        This function returns the the largest value in the TimeSeries data,
+        as well as the time at which it occurred.
+
+        Returns
+        -------
+        t : float
+            time (s) at which max occurred
+        val : float
+            max value
+        """
+        # Find index and value of largest element
+        idx = self.data.argmax()
+        val = self.data.max()
+
+        # Find frame that contains the brightest data point using `unravel`,
+        # which maps the flat index `idx_px` onto the high-dimensional
+        # indices (x,y,z).
+        # What we want is index `z` (i.e., the frame index), given by the last
+        # dimension in the return argument.
+        idx_frame = np.unravel_index(idx, self.data.shape)[-1]
+
+        # Convert index to time
+        t = idx_frame * self.tsample
+
+        return t, val
+
+    def max_frame(self):
+        """Returns the time frame that contains the largest data point
+
+        This function returns the time frame in the TimeSeries data that
+        contains the largest data point, as well as the time at which
+        it occurred.
+
+        Returns
+        -------
+        t : float
+            time (s) at which max occurred
+        frame : TimeSeries
+            A TimeSeries object.
+        """
+        # Find index and value of largest element
+        idx = self.data.argmax()
+
+        # Find frame that contains the brightest data point using `unravel`,
+        # which maps the flat index `idx_px` onto the high-dimensional
+        # indices (x,y,z).
+        # What we want is index `z` (i.e., the frame index), given by the last
+        # dimension in the return argument.
+        idx_frame = np.unravel_index(idx, self.data.shape)[-1]
+        t = idx_frame * self.tsample
+        frame = self.data[..., idx_frame]
+
+        return t, TimeSeries(self.tsample, copy.deepcopy(frame))
+
+    def resample(self, tsample_new):
+        """Returns data sampled according to new time step
+
+        This function returns a TimeSeries object whose data points were
+        resampled according to a new time step `tsample_new`. New values
+        are found using linear interpolation.
+
+        Parameters
+        ----------
+        tsample_new : float
+            New sampling time step (s)
+
+        Returns
+        -------
+        TimeSeries object
+        """
+        if tsample_new is None or tsample_new == self.tsample:
+            return TimeSeries(self.tsample, self.data)
+
+        # Try to avoid rounding errors in arr size by making sure `t_old` is
+        # too long at first, then cutting it to the right size
+        y_old = self.data
+        t_old = np.arange(0, self.duration + self.tsample, self.tsample)
+        t_old = t_old[:y_old.shape[-1]]
+        f = spi.interp1d(t_old, y_old, axis=-1, fill_value='extrapolate')
+
+        t_new = np.arange(0, self.duration, tsample_new)
+        y_new = f(t_new)
+
+        return TimeSeries(tsample_new, y_new)
+
+
+def sparseconv(data, kernel, mode):
+    """
+    Returns the discrete, linear convolution of two one-dimensional sequences.
+    output is of length len(kernel) + len(data) -1 (same as the default for
+    numpy.convolve).
+
+    Can run faster than numpy.convolve if:
+    (1) `data` is much longer than `kernel`
+    (2) `data` is sparse (has lots of zeros)
+    """
+    kernel_len = kernel.shape[-1]
+    data_len = data.shape[-1]
+    out = np.zeros(data_len + kernel_len - 1)
+
+    pos = np.where(data != 0)[0]
+    # Add shifted and scaled copies of `kernel` only where `data` is nonzero
+    for p in pos:
+        out[p:p + kernel_len] = out[p:p + kernel_len] + kernel * data[p]
+
+    if mode.lower() == 'full':
+        return out
+    elif mode.lower() == 'valid':
+        return center_vector(out, data_len - kernel_len + 1)
+    elif mode.lower() == 'same':
+        return center_vector(out, data_len)
+    else:
+        raise ValueError("Acceptable mode flags are 'valid',"
+                         " 'same', or 'full'.")
+
+
+if has_jit:
+    sparseconv = jit(sparseconv)
+
+
+def conv(data, kernel, mode='full', method='fft', dojit=True):
+    """Convoles data with a kernel using either FFT or sparseconv
+
+    This function convolves data with a kernel, relying either on the
+    fast Fourier transform (FFT) or a sparse convolution function.
+
+    Parameters
+    ----------
+    data : array_like
+        First input, typically the data array
+    kernel : array_like
+        Second input, typically the kernel
+    mode : str {'full', 'valid', 'same'}, optional
+        A string indicating the size of the output:
+        ``full``
+        The output is the full discrete linear convolution of the inputs.
+        (Default)
+        ``valid``
+        The output consists only of those elements that do not rely on
+        zero-padding.
+        ``same``
+        The output is the same size as `data`, centered with respect to the
+        'full' output.
+    method : str {'fft', 'sparse'}, optional
+        A string indicating the convolution method:
+        ``fft``
+        Use the fast Fourier transform (FFT). (Default)
+        ``sparse``
+        Use the sparse convolution.
+    dojit : bool, optional
+        A flag indicating whether to use numba's just-in-time compilation
+        option (only relevant for `method`=='sparse').
+    """
+    if method.lower() == 'fft':
+        # Use FFT: faster on non-sparse data
+        conved = sps.fftconvolve(data, kernel, mode)
+    elif method.lower() == 'sparse':
+        # Use sparseconv: faster on sparse data
+        if dojit and not has_jit:
+            e_s = ("You do not have numba ",
+                   "please run sparseconv with dojit=False")
+            raise ImportError(e_s)
+
+        conved = sparseconv(data, kernel, mode)
+    else:
+        raise ValueError("Acceptable methods are: 'fft', 'sparse'.")
+    return conved
+
+
+def center_vector(vec, newlen):
+    """
+    Returns the center `newlen` portion of a vector.
+
+    Adapted from scipy.signal.signaltools._centered:
+    github.com/scipy/scipy/blob/v0.18.0/scipy/signal/signaltools.py#L236-L243
+
+    """
+    currlen = vec.shape[-1]
+    startind = (currlen - newlen) // 2
+    endind = startind + newlen
+    return vec[startind:endind]
+
+
+def parfor(func, in_list, out_shape=None, n_jobs=-1, engine='joblib',
+           scheduler='threading', func_args=[], func_kwargs={}):
+    """
+    Parallel for loop for numpy arrays
+
+    Parameters
+    ----------
+    func : callable
+        The function to apply to each item in the array. Must have the form:
+        func(arr, idx, *args, *kwargs) where arr is an ndarray and idx is an
+        index into that array (a tuple). The Return of `func` needs to be one
+        item (e.g. float, int) per input item.
+    in_list : list
+       All legitimate inputs to the function to operate over.
+    out_shape : int or tuple of ints, optional
+        If set, output will be reshaped accordingly. The new shape should be
+        compatible with the original shape. If an integer, then the result will
+        be a 1-D array of that length. One shape dimension can be -1. In this
+        case, the value is inferred from the length of the array and remaining
+        dimensions.
+    n_jobs : integer, optional, default: 1
+        The number of jobs to perform in parallel. -1 to use all cpus
+    engine : str, optional, default: 'joblib'
+        {'dask', 'joblib', 'serial'}
+        The last one is useful for debugging -- runs the code without any
+        parallelization.
+    scheduler : str, optional, default: 'threading'
+        Which scheduler to use (irrelevant for 'serial' engine):
+        - 'threading': a scheduler backed by a thread pool
+        - 'multiprocessing': a scheduler backed by a process pool
+    func_args : list, optional
+        Positional arguments to `func`
+    func_kwargs : list, optional
+        Keyword arguments to `func`
+
+    Returns
+    -------
+    ndarray of identical shape to `arr`
+
+    Notes
+    -----
+    Equivalent to pyAFQ version (blob e20eaa0 from June 3, 2016):
+    https://github.com/arokem/pyAFQ/blob/master/AFQ/utils/parallel.py
+
+    Examples
+    --------
+    """
+    if n_jobs == -1:
+        n_jobs = multiprocessing.cpu_count()
+        n_jobs = n_jobs - 1
+
+    if engine.lower() == 'joblib':
+        if not has_joblib:
+            err = "You do not have `joblib` installed. Consider setting"
+            err += "`engine` to 'serial' or 'dask'."
+            raise ImportError(err)
+
+        p = joblib.Parallel(n_jobs=n_jobs, backend=scheduler)
+        d = joblib.delayed(func)
+        d_l = []
+        for in_element in in_list:
+            d_l.append(d(in_element, *func_args, **func_kwargs))
+        results = p(d_l)
+    elif engine.lower() == 'dask':
+        if not has_dask:
+            err = "You do not have `dask` installed. Consider setting"
+            err += "`engine` to 'serial' or 'joblib'."
+            raise ImportError(err)
+
+        def partial(func, *args, **keywords):
+            def newfunc(in_arg):
+                return func(in_arg, *args, **keywords)
+            return newfunc
+        p = partial(func, *func_args, **func_kwargs)
+        d = [dask.delayed(p)(i) for i in in_list]
+        if scheduler == 'multiprocessing':
+            results = dask.compute(*d, get=dask.multiprocessing.get,
+                                   workers=n_jobs)
+        elif scheduler == 'threading':
+            results = dask.compute(*d, get=dask.threaded.get, workers=n_jobs)
+        else:
+            raise ValueError("Acceptable values for `scheduler` are: "
+                             "'threading', 'multiprocessing'")
+    elif engine.lower() == 'serial':
+        results = []
+        for in_element in in_list:
+            results.append(func(in_element, *func_args, **func_kwargs))
+    else:
+        raise ValueError("Acceptable values for `engine` are: 'serial', "
+                         "'joblib', or 'dask'.")
+
+    if out_shape is not None:
+        return np.array(results).reshape(out_shape)
+    else:
+        return results
+
+
+@deprecated
+def mov2npy(movie_file, out_file):
+    """Converts a movie file to a NumPy array
+
+    This function is deprecated as of v0.2 and will be removed completely
+    in v0.3.
+
+    Parameters
+    ----------
+    movie_file : array
+        The movie file to be read
+    out_file: str
+        Name of .npy file to be created.
+
+    .. deprecated:: 0.2
+    """
+    # Don't import cv at module level. Instead we'll use this on python 2
+    # sometimes...
+    try:
+        import cv
+    except ImportError:
+        e_s = "You do not have opencv installed. "
+        e_s += "You probably want to run this in Python 2"
+        raise ImportError(e_s)
+
+    capture = cv.CaptureFromFile(movie_file)
+    frames = []
+    img = cv.QueryFrame(capture)
+    while img is not None:
+        tmp = cv.CreateImage(cv.GetSize(img), 8, 3)
+        cv.CvtColor(img, tmp, cv.CV_BGR2RGB)
+        frames.append(np.asarray(cv.GetMat(tmp)))
+        img = cv.QueryFrame(capture)
+    frames = np.fliplr(np.rot90(np.mean(frames, -1).T, -1))
+    np.save(out_file, frames)
+
+
+def gamma(n, tau, tsample, tol=0.01):
+    """Returns the impulse response of `n` cascaded leaky integrators
+
+    This function calculates the impulse response of `n` cascaded
+    leaky integrators with constant of proportionality 1/`tau`:
+    y = (t/theta).^(n-1).*exp(-t/theta)/(theta*factorial(n-1))
+
+    Parameters
+    ----------
+    n : int
+        Number of cascaded leaky integrators
+    tau : float
+        Decay constant of leaky integration (seconds).
+        Equivalent to the inverse of the constant of proportionality.
+    tsample : float
+        Sampling time step (seconds).
+    tol : float
+        Cut the kernel to size by ignoring function values smaller
+        than a fraction `tol` of the peak value.
+    """
+    n = int(n)
+    tau = float(tau)
+    tsample = float(tsample)
+    if n <= 0 or tau <= 0 or tsample <= 0:
+        raise ValueError("`n`, `tau`, and `tsample` must be nonnegative.")
+
+    # Allocate a time vector that is long enough for sure.
+    # Trim vector later on.
+    t = np.arange(0, 5 * n * tau, tsample)
+
+    # Calculate gamma
+    y = (t / tau) ** (n - 1) * np.exp(-t / tau)
+    y /= (tau * spm.factorial(n - 1))
+
+    # Normalize to unit area
+    y /= np.trapz(np.abs(y), dx=tsample)
+
+    # Cut off tail where values are smaller than `tol`.
+    # Make sure to start search on the right-hand side of the peak.
+    peak = y.argmax()
+    small_vals = np.where(y[peak:] < tol * y.max())[0]
+    t = t[:small_vals[0] + peak]
+    y = y[:small_vals[0] + peak]
+
+    return t, y
+
+
+def traverse_randomly(seq):
+    """Traverses a list in random order
+
+    Parameters
+    ----------
+    seq : list
+        An iterable list of elements.
+    Returns
+    -------
+    A list iterator.
+
+    Examples
+    --------
+    Shuffle a list:
+
+    >>> list_ordered = [0, 1, 2, 3]
+    >>> list_shuffled = [l for l in traverse_randomly(list_ordered)]
+
+    Traverse a list in random order:
+
+    >>> list_ordered = [0, 1, 2, 3]
+    >>> for idx, val in traverse_randomly(enumerate(list_ordered)):
+    ...     pass
+
+    Notes
+    -----
+    From: http://stackoverflow.com/a/9253366
+    Note that even for rather small `len(x)`, the total number of permutations
+    of `seq` can quickly grow larger than the period of most random number
+    generators. For example, a sequence of length 2080 is the largest that can
+    fit within the period of the Mersenne Twister random number generator.
+    """
+    # Make sure we are dealing with a list
+    shuffled = list(seq)
+
+    # Import `random` at module level (for performance)
+    random.shuffle(shuffled)
+
+    return iter(shuffled)