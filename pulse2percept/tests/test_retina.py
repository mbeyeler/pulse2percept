import numpy as np
import numpy.testing as npt
import pytest
import logging

import pulse2percept as p2p


<<<<<<< HEAD
def test_Nanduri2012_calc_layer_current():
=======
def test_BaseModel():
    # Cannot instantiate abstract class
    with pytest.raises(TypeError):
        tm = p2p.retina.BaseModel(0.01)

    # Child class must provide `model_cascade()`
    class Incomplete(p2p.retina.BaseModel):
        pass
    with pytest.raises(TypeError):
        tm = Incomplete()

    # A complete class
    class Complete(p2p.retina.BaseModel):

        def model_cascade(self, inval):
            return inval

    tm = Complete(tsample=0.1)
    npt.assert_equal(tm.tsample, 0.1)
    npt.assert_equal(tm.model_cascade(2.4), 2.4)


def test_Nanduri2012():
    tsample = 0.01 / 1000
    tm = p2p.retina.Nanduri2012(tsample=tsample)

    # Assume 4 electrodes, each getting some stimulation
    pts = [p2p.stimuli.PulseTrain(tsample=tsample, dur=0.1)] * 4
    ptrain_data = [pt.data for pt in pts]

    # For each of these 4 electrodes, we have two effective current values:
    # one for the ganglion cell layer, one for the bipolar cell layer
    ecs_item = np.random.rand(2, 4)

    # Calulating layer current:
    # The Nanduri model does not support INL, so it's just one layer:
    with pytest.raises(ValueError):
        tm.calc_layer_current(ecs_item, ptrain_data, ['GCL', 'INL'])
    with pytest.raises(ValueError):
        tm.calc_layer_current(ecs_item, ptrain_data, ['unknown'])

    # ...and that should be the same as `calc_layer_current`:
    ecm_by_hand = np.sum(ecs_item[1, :, np.newaxis] * ptrain_data, axis=0)
    ecm = tm.calc_layer_current(ecs_item, ptrain_data, ['GCL'])
    npt.assert_almost_equal(ecm, ecm_by_hand)

    # Running the model cascade:
    with pytest.raises(ValueError):
        tm.model_cascade(ecs_item, ptrain_data, ['GCL', 'INL'], False)
    with pytest.raises(ValueError):
        tm.model_cascade(ecs_item, ptrain_data, ['unknown'], False)
    tm.model_cascade(ecs_item, ptrain_data, ['GCL'], False)


def test_TemporalModel():
>>>>>>> 3b1f11c7
    tsample = 0.01 / 1000

    # Assume 4 electrodes, each getting some stimulation
    pts = [p2p.stimuli.PulseTrain(tsample=tsample, dur=0.1)] * 4
    ptrain_data = [pt.data for pt in pts]

    # For each of these 4 electrodes, we have two effective current values:
    # one for the ganglion cell layer, one for the bipolar cell layer
    ecs_item = np.random.rand(2, 4)

    # The Nanduri model does not support INL, so it's just one layer:
    ecm_by_hand = np.sum(ecs_item[1, :, np.newaxis] * ptrain_data, axis=0)

<<<<<<< HEAD
    # And that should be the same as `calc_layer_current`:
    tm = p2p.retina.Nanduri2012(tsample=tsample)
    ecm = tm.calc_layer_current(ecs_item, ptrain_data, layers=['GCL'])
    npt.assert_almost_equal(ecm, ecm_by_hand)


# def test_Nanduri2012_calc_layer_current():
#     tsample = 0.01 / 1000

#     # Assume 4 electrodes, each getting some stimulation
#     pts = [p2p.stimuli.PulseTrain(tsample=tsample, dur=0.1)] * 4
#     ptrain_data = [pt.data for pt in pts]

#     # For each of these 4 electrodes, we have two effective current values:
#     # one for the ganglion cell layer, one for the bipolar cell layer
#     ecs_item = np.random.rand(2, 4)

#     # What we want is the effective current per layer, for all electrodes
#     # added up.
#     # We do this for different layer configurations:
#     for layers in [['INL'], ['GCL'], ['GCL', 'INL']]:
#         ecm_by_hand = np.zeros((2, ptrain_data[0].size))
#         if 'INL' in layers:
#             for curr, pt in zip(ecs_item[0, :], ptrain_data):
#                 ecm_by_hand[0, :] += curr * pt
#         if 'GCL' in layers:
#             for curr, pt in zip(ecs_item[1, :], ptrain_data):
#                 ecm_by_hand[1, :] += curr * pt

#         # And that should be the same as `calc_layer_current`:
#         tm = p2p.retina.Nanduri2012(tsample=tsample)
#         ecm = tm.calc_layer_current(ecs_item, pts, layers)
#         npt.assert_almost_equal(ecm, ecm_by_hand)
=======
        # And that should be the same as `calc_layer_current`:
        tm = p2p.retina.TemporalModel(tsample=tsample)
        ecm = tm.calc_layer_current(ecs_item, ptrain_data, layers)
        npt.assert_almost_equal(ecm, ecm_by_hand)
        tm.model_cascade(ecs_item, ptrain_data, layers, False)

    with pytest.raises(ValueError):
        tm.calc_layer_current(ecs_item, ptrain_data, ['unknown'])
    with pytest.raises(ValueError):
        tm.model_cascade(ecs_item, ptrain_data, ['unknown'], False)
>>>>>>> 3b1f11c7


def test_Retina_Electrodes():
    logging.getLogger(__name__).info("test_Retina_Electrodes()")
    sampling = 1
    xlo = -2
    xhi = 2
    ylo = -3
    yhi = 3
    retina = p2p.retina.Grid(xlo=xlo, xhi=xhi,
                             ylo=ylo, yhi=yhi,
                             sampling=sampling,
                             save_data=False)
    npt.assert_equal(retina.gridx.shape, ((yhi - ylo) / sampling + 1,
                                          (xhi - xlo) / sampling + 1))
    npt.assert_equal(retina.range_x, retina.gridx.max() - retina.gridx.min())
    npt.assert_equal(retina.range_y, retina.gridy.max() - retina.gridy.min())

    electrode1 = p2p.implants.Electrode('epiretinal', 1, 0, 0, 0)

    # Calculate current spread for all retinal layers
    retinal_layers = ['INL', 'OFL']
    cs = dict()
    ecs = dict()
    for layer in retinal_layers:
        cs[layer] = electrode1.current_spread(retina.gridx, retina.gridy,
                                              layer=layer)
        ecs[layer] = retina.current2effectivecurrent(cs[layer])

    electrode_array = p2p.implants.ElectrodeArray('epiretinal', [1, 1], [0, 1],
                                                  [0, 1], [0, 1])
    npt.assert_equal(electrode1.x_center,
                     electrode_array.electrodes[0].x_center)
    npt.assert_equal(electrode1.y_center,
                     electrode_array.electrodes[0].y_center)
    npt.assert_equal(electrode1.radius, electrode_array.electrodes[0].radius)
    ecs_list, cs_list = retina.electrode_ecs(electrode_array)

    # Make sure cs_list has an entry for every layer
    npt.assert_equal(cs_list.shape[-2], len(retinal_layers))
    npt.assert_equal(ecs_list.shape[-2], len(retinal_layers))

    # Make sure manually generated current spreads match object
    for i, e in enumerate(retinal_layers):
        # last index: electrode, second-to-last: layer
        npt.assert_equal(cs[e], cs_list[..., i, 0])


def test_brightness_movie():
    logging.getLogger(__name__).info("test_brightness_movie()")

    tsample = 0.075 / 1000
    tsample_out = 1.0 / 30.0
    s1 = p2p.stimuli.PulseTrain(freq=20, dur=0.5,
                                pulse_dur=.075 / 1000.,
                                interphase_dur=.075 / 1000., delay=0.,
                                tsample=tsample, amp=20,
                                pulsetype='cathodicfirst')

    implant = p2p.implants.ElectrodeArray('epiretinal', [1, 1], [0, 1], [0, 1],
                                          [0, 1])

    # Smoke testing, feed the same stimulus through both electrodes:
    sim = p2p.Simulation(implant, engine='serial')

    sim.set_optic_fiber_layer(x_range=[-2, 2], y_range=[-3, 3], sampling=1,
                              save_data=False)

<<<<<<< HEAD
    sim.set_ganglion_cell_layer('Nanduri2012', tsample)
=======
    sim.set_ganglion_cell_layer('latest', tsample=tsample)
>>>>>>> 3b1f11c7

    logging.getLogger(__name__).info(" - PulseTrain")
    sim.pulse2percept([s1, s1], t_percept=tsample_out)


<<<<<<< HEAD
# def test_debalthasar_threshold():
#     # Make sure the threshold current fits for different implant heights
#     logging.getLogger(__name__).info("test_debalthasar_threshold()")

#     def get_baltha_pulse(curr, tsample):
#         id = 0.975 / 1000
#         pulse = curr * p2p.stimuli.BiphasicPulse('cathodicfirst',
#                                                  0.975 / 1000,
#                                                  tsample,
#                                                  interphase_dur=id).data
#         stim_dur = 0.1
#         stim_size = int(round(stim_dur / tsample))
#         pulse = np.concatenate((pulse, np.zeros(stim_size - pulse.size)))
#         return p2p.utils.TimeSeries(tsample, pulse)

#     def distance2threshold(el_dist):
#         """Converts electrode distance (um) to threshold (uA)

#         Based on linear regression of data presented in Fig. 7b of
#         deBalthasar et al. (2008). Relationship is linear in log-log space.
#         """
#         slope = 1.5863261730600329
#         intercept = -4.2496180725811659
#         if el_dist > 0:
#             return np.exp(np.log(el_dist) * slope + intercept)
#         else:
#             return np.exp(intercept)

#     tsample = 0.005 / 1000

#     bright = []
#     for dist in np.linspace(150, 1000, 10):
#         # Place the implant at various distances from the retina
#         implant = p2p.implants.ElectrodeArray('epiretinal', 260, 0, 0, dist)

#         sim = p2p.Simulation(implant, engine='serial', dojit=True)
#         sim.set_optic_fiber_layer(x_range=0, y_range=0, save_data=False)
#         sim.set_ganglion_cell_layer('Nanduri2012', tsample)

#         # For each distance to retina, find the threshold current according
#         # to deBalthasar et al. (2008)
#         pt = get_baltha_pulse(distance2threshold(dist), tsample)

#         # Run the model
#         resp = sim.pulse2percept(pt, t_percept=1.0 / 30.0, layers=['GCL'])

#         # Keep track of brightness
#         bright.append(resp.data.max())

#    # Make sure that all "threshold" currents give roughly the same brightness
#    npt.assert_equal(np.var(bright) < 10.0, True)
=======
def test_debalthasar_threshold():
    # Make sure the threshold current fits for different implant heights
    logging.getLogger(__name__).info("test_debalthasar_threshold()")

    def get_baltha_pulse(curr, tsample):
        id = 0.975 / 1000
        pulse = curr * p2p.stimuli.BiphasicPulse('cathodicfirst',
                                                 0.975 / 1000,
                                                 tsample,
                                                 interphase_dur=id).data
        stim_dur = 0.1
        stim_size = int(round(stim_dur / tsample))
        pulse = np.concatenate((pulse, np.zeros(stim_size - pulse.size)))
        return p2p.utils.TimeSeries(tsample, pulse)

    def distance2threshold(el_dist):
        """Converts electrode distance (um) to threshold (uA)

        Based on linear regression of data presented in Fig. 7b of
        deBalthasar et al. (2008). Relationship is linear in log-log space.
        """
        slope = 1.5863261730600329
        intercept = -4.2496180725811659
        if el_dist > 0:
            return np.exp(np.log(el_dist) * slope + intercept)
        else:
            return np.exp(intercept)

    tsample = 0.005 / 1000

    bright = []
    for dist in np.linspace(150, 1000, 10):
        # Place the implant at various distances from the retina
        implant = p2p.implants.ElectrodeArray('epiretinal', 260, 0, 0, dist)

        sim = p2p.Simulation(implant, engine='serial', dojit=True)
        sim.set_optic_fiber_layer(x_range=0, y_range=0, save_data=False)
        sim.set_ganglion_cell_layer('latest', tsample=tsample)

        # For each distance to retina, find the threshold current according
        # to deBalthasar et al. (2008)
        pt = get_baltha_pulse(distance2threshold(dist), tsample)

        # Run the model
        resp = sim.pulse2percept(pt, t_percept=1.0 / 30.0, layers=['GCL'])

        # Keep track of brightness
        bright.append(resp.data.max())

    # Make sure that all "threshold" currents give roughly the same brightness
    npt.assert_equal(np.var(bright) < 10.0, True)
>>>>>>> 3b1f11c7


def test_ret2dva():
    # Below 15mm eccentricity, relationship is linear with slope 3.731
    npt.assert_equal(p2p.retina.ret2dva(0.0), 0.0)
    for sign in [-1, 1]:
        for exp in [2, 3, 4]:
            ret = sign * 10 ** exp  # mm
            dva = 3.731 * sign * 10 ** (exp - 3)  # dva
            npt.assert_almost_equal(p2p.retina.ret2dva(ret), dva,
                                    decimal=3 - exp)  # adjust precision


# This function is deprecated
def test_micron2deg():
    npt.assert_almost_equal(p2p.retina.micron2deg(0.0), 0.0)
    npt.assert_almost_equal(p2p.retina.micron2deg(280.0), 1.0)


def test_dva2ret():
    # Below 50deg eccentricity, relationship is linear with slope 0.268
    npt.assert_equal(p2p.retina.dva2ret(0.0), 0.0)
    for sign in [-1, 1]:
        for exp in [-2, -1, 0]:
            dva = sign * 10 ** exp  # deg
            ret = 0.268 * sign * 10 ** (exp + 3)  # mm
            npt.assert_almost_equal(p2p.retina.dva2ret(dva), ret,
                                    decimal=-exp)  # adjust precision


# This function is deprecated
def test_deg2micron():
    npt.assert_almost_equal(p2p.retina.deg2micron(0.0), 0.0)
    npt.assert_almost_equal(p2p.retina.deg2micron(1.0), 280.0)<|MERGE_RESOLUTION|>--- conflicted
+++ resolved
@@ -6,9 +6,6 @@
 import pulse2percept as p2p
 
 
-<<<<<<< HEAD
-def test_Nanduri2012_calc_layer_current():
-=======
 def test_BaseModel():
     # Cannot instantiate abstract class
     with pytest.raises(TypeError):
@@ -64,7 +61,6 @@
 
 
 def test_TemporalModel():
->>>>>>> 3b1f11c7
     tsample = 0.01 / 1000
 
     # Assume 4 electrodes, each getting some stimulation
@@ -75,44 +71,18 @@
     # one for the ganglion cell layer, one for the bipolar cell layer
     ecs_item = np.random.rand(2, 4)
 
-    # The Nanduri model does not support INL, so it's just one layer:
-    ecm_by_hand = np.sum(ecs_item[1, :, np.newaxis] * ptrain_data, axis=0)
-
-<<<<<<< HEAD
-    # And that should be the same as `calc_layer_current`:
-    tm = p2p.retina.Nanduri2012(tsample=tsample)
-    ecm = tm.calc_layer_current(ecs_item, ptrain_data, layers=['GCL'])
-    npt.assert_almost_equal(ecm, ecm_by_hand)
-
-
-# def test_Nanduri2012_calc_layer_current():
-#     tsample = 0.01 / 1000
-
-#     # Assume 4 electrodes, each getting some stimulation
-#     pts = [p2p.stimuli.PulseTrain(tsample=tsample, dur=0.1)] * 4
-#     ptrain_data = [pt.data for pt in pts]
-
-#     # For each of these 4 electrodes, we have two effective current values:
-#     # one for the ganglion cell layer, one for the bipolar cell layer
-#     ecs_item = np.random.rand(2, 4)
-
-#     # What we want is the effective current per layer, for all electrodes
-#     # added up.
-#     # We do this for different layer configurations:
-#     for layers in [['INL'], ['GCL'], ['GCL', 'INL']]:
-#         ecm_by_hand = np.zeros((2, ptrain_data[0].size))
-#         if 'INL' in layers:
-#             for curr, pt in zip(ecs_item[0, :], ptrain_data):
-#                 ecm_by_hand[0, :] += curr * pt
-#         if 'GCL' in layers:
-#             for curr, pt in zip(ecs_item[1, :], ptrain_data):
-#                 ecm_by_hand[1, :] += curr * pt
-
-#         # And that should be the same as `calc_layer_current`:
-#         tm = p2p.retina.Nanduri2012(tsample=tsample)
-#         ecm = tm.calc_layer_current(ecs_item, pts, layers)
-#         npt.assert_almost_equal(ecm, ecm_by_hand)
-=======
+    # What we want is the effective current per layer, for all electrodes
+    # added up.
+    # We do this for different layer configurations:
+    for layers in [['INL'], ['GCL'], ['GCL', 'INL']]:
+        ecm_by_hand = np.zeros((2, ptrain_data[0].size))
+        if 'INL' in layers:
+            for curr, pt in zip(ecs_item[0, :], ptrain_data):
+                ecm_by_hand[0, :] += curr * pt
+        if 'GCL' in layers:
+            for curr, pt in zip(ecs_item[1, :], ptrain_data):
+                ecm_by_hand[1, :] += curr * pt
+
         # And that should be the same as `calc_layer_current`:
         tm = p2p.retina.TemporalModel(tsample=tsample)
         ecm = tm.calc_layer_current(ecs_item, ptrain_data, layers)
@@ -123,7 +93,6 @@
         tm.calc_layer_current(ecs_item, ptrain_data, ['unknown'])
     with pytest.raises(ValueError):
         tm.model_cascade(ecs_item, ptrain_data, ['unknown'], False)
->>>>>>> 3b1f11c7
 
 
 def test_Retina_Electrodes():
@@ -192,17 +161,12 @@
     sim.set_optic_fiber_layer(x_range=[-2, 2], y_range=[-3, 3], sampling=1,
                               save_data=False)
 
-<<<<<<< HEAD
-    sim.set_ganglion_cell_layer('Nanduri2012', tsample)
-=======
     sim.set_ganglion_cell_layer('latest', tsample=tsample)
->>>>>>> 3b1f11c7
 
     logging.getLogger(__name__).info(" - PulseTrain")
     sim.pulse2percept([s1, s1], t_percept=tsample_out)
 
 
-<<<<<<< HEAD
 # def test_debalthasar_threshold():
 #     # Make sure the threshold current fits for different implant heights
 #     logging.getLogger(__name__).info("test_debalthasar_threshold()")
@@ -240,7 +204,7 @@
 
 #         sim = p2p.Simulation(implant, engine='serial', dojit=True)
 #         sim.set_optic_fiber_layer(x_range=0, y_range=0, save_data=False)
-#         sim.set_ganglion_cell_layer('Nanduri2012', tsample)
+#         sim.set_ganglion_cell_layer('latest', tsample=tsample)
 
 #         # For each distance to retina, find the threshold current according
 #         # to deBalthasar et al. (2008)
@@ -252,61 +216,8 @@
 #         # Keep track of brightness
 #         bright.append(resp.data.max())
 
-#    # Make sure that all "threshold" currents give roughly the same brightness
-#    npt.assert_equal(np.var(bright) < 10.0, True)
-=======
-def test_debalthasar_threshold():
-    # Make sure the threshold current fits for different implant heights
-    logging.getLogger(__name__).info("test_debalthasar_threshold()")
-
-    def get_baltha_pulse(curr, tsample):
-        id = 0.975 / 1000
-        pulse = curr * p2p.stimuli.BiphasicPulse('cathodicfirst',
-                                                 0.975 / 1000,
-                                                 tsample,
-                                                 interphase_dur=id).data
-        stim_dur = 0.1
-        stim_size = int(round(stim_dur / tsample))
-        pulse = np.concatenate((pulse, np.zeros(stim_size - pulse.size)))
-        return p2p.utils.TimeSeries(tsample, pulse)
-
-    def distance2threshold(el_dist):
-        """Converts electrode distance (um) to threshold (uA)
-
-        Based on linear regression of data presented in Fig. 7b of
-        deBalthasar et al. (2008). Relationship is linear in log-log space.
-        """
-        slope = 1.5863261730600329
-        intercept = -4.2496180725811659
-        if el_dist > 0:
-            return np.exp(np.log(el_dist) * slope + intercept)
-        else:
-            return np.exp(intercept)
-
-    tsample = 0.005 / 1000
-
-    bright = []
-    for dist in np.linspace(150, 1000, 10):
-        # Place the implant at various distances from the retina
-        implant = p2p.implants.ElectrodeArray('epiretinal', 260, 0, 0, dist)
-
-        sim = p2p.Simulation(implant, engine='serial', dojit=True)
-        sim.set_optic_fiber_layer(x_range=0, y_range=0, save_data=False)
-        sim.set_ganglion_cell_layer('latest', tsample=tsample)
-
-        # For each distance to retina, find the threshold current according
-        # to deBalthasar et al. (2008)
-        pt = get_baltha_pulse(distance2threshold(dist), tsample)
-
-        # Run the model
-        resp = sim.pulse2percept(pt, t_percept=1.0 / 30.0, layers=['GCL'])
-
-        # Keep track of brightness
-        bright.append(resp.data.max())
-
-    # Make sure that all "threshold" currents give roughly the same brightness
-    npt.assert_equal(np.var(bright) < 10.0, True)
->>>>>>> 3b1f11c7
+#     # Make sure that all "threshold" currents give roughly the same brightness
+#     npt.assert_equal(np.var(bright) < 10.0, True)
 
 
 def test_ret2dva():
