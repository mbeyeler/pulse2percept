--- conflicted
+++ resolved
@@ -4,27 +4,6 @@
 import pulse2percept.electrode2currentmap as e2cm
 
 
-<<<<<<< HEAD
-def test_get_pulse():
-    for pulse_type in ['cathodicfirst', 'anodicfirst']:
-        for pulse_dur in [0.25/1000, 0.45/1000, 0.65/1000]:
-            for interphase_dur in [0, 0.25/1000, 0.45/1000, 0.65/1000]:
-                for tsample in [5e-6, 1e-5, 5e-5]:
-                    # generate pulse
-                    pulse = e2cm.get_pulse(pulse_dur, tsample, interphase_dur,
-                                           pulse_type)
-
-                    # predicted length
-                    pulse_gap_dur = 2 * pulse_dur + interphase_dur
-
-                    # make sure length is correct
-                    npt.assert_equal(pulse.size, int(np.round(pulse_gap_dur /
-                                                              tsample)))
-
-                    # make sure amplitude is correct
-                    npt.assert_equal(pulse.max(), 1)
-                    npt.assert_equal(pulse.min(), -1)
-=======
 def test_Electrode():
     num_pts = 10
     r = np.linspace(1, 1000, num_pts)
@@ -96,7 +75,6 @@
 
     # `h` must have the right dimensions
     npt.assert_raises(ValueError, e2cm.ArgusI, -100, 10, h=np.zeros(5))
->>>>>>> d4a99447
 
 
 def test_TimeSeries():
