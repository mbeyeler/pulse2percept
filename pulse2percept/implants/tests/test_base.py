--- conflicted
+++ resolved
@@ -275,19 +275,11 @@
 
     # A valid 2x5 grid centered at (0, 500):
     x, y = 0, 500
-<<<<<<< HEAD
-    spacing = 100
-    radius = {'r':30}
-    egrid = ElectrodeGrid(shape, x=x, y=y, spacing=spacing, electrode_kwargs=radius)
-    npt.assert_equal(egrid.shape, shape)
-    npt.assert_equal(egrid.n_electrodes, np.prod(shape))
-=======
     radius = 30
     egrid = ElectrodeGrid(gshape, spacing, x=x, y=y, etype=DiskElectrode,
                           r=radius)
     npt.assert_equal(egrid.shape, gshape)
     npt.assert_equal(egrid.n_electrodes, np.prod(gshape))
->>>>>>> e8374b6d
     npt.assert_equal(egrid.x, x)
     npt.assert_equal(egrid.y, y)
     npt.assert_almost_equal(egrid.spacing, spacing)
@@ -305,23 +297,14 @@
 
     # Test whether egrid.z is set correctly, when z is a constant:
     z = 12
-<<<<<<< HEAD
-    egrid = ElectrodeGrid(shape, z=z, electrode_kwargs=radius)
-=======
     egrid = ElectrodeGrid(gshape, spacing, z=z, etype=DiskElectrode, r=radius)
->>>>>>> e8374b6d
     npt.assert_equal(egrid.z, z)
     for i in egrid.values():
         npt.assert_equal(i.z, z)
 
     # and when every electrode has a different z:
-<<<<<<< HEAD
-    z = np.arange(np.prod(shape))
-    egrid = ElectrodeGrid(shape, z=z, electrode_kwargs=radius)
-=======
     z = np.arange(np.prod(gshape))
     egrid = ElectrodeGrid(gshape, spacing, z=z, etype=DiskElectrode, r=radius)
->>>>>>> e8374b6d
     npt.assert_equal(egrid.z, z)
     x = -1
     for i in egrid.values():
@@ -332,51 +315,20 @@
     # I think we did this somewhere in the old Argus code
 
     # TODO test rotation, making sure positive angles rotate CCW
-<<<<<<< HEAD
-    egrid1 = ElectrodeGrid(shape=(2, 2), electrode_kwargs=radius)
-    egrid2 = ElectrodeGrid(shape=(2, 2), rot=np.deg2rad(10), electrode_kwargs=radius)
-=======
     egrid1 = ElectrodeGrid((2, 2), spacing, r=radius)
     egrid2 = ElectrodeGrid((2, 2), spacing, rot=np.deg2rad(10), r=radius)
->>>>>>> e8374b6d
     npt.assert_equal(egrid1["A1"].x < egrid2["A1"].x, True)
     npt.assert_equal(egrid1["A1"].y > egrid2["A1"].y, True)
     npt.assert_equal(egrid1["B2"].x > egrid2["B2"].x, True)
     npt.assert_equal(egrid1["B2"].y < egrid2["B2"].y, True)
 
     # Smallest possible grid:
-<<<<<<< HEAD
-    egrid = ElectrodeGrid((1, 1), electrode_kwargs=radius)
-=======
     egrid = ElectrodeGrid((1, 1), spacing, r=radius)
->>>>>>> e8374b6d
     npt.assert_equal(egrid.shape, (1, 1))
     npt.assert_equal(egrid.n_electrodes, 1)
 
     # Can't have a zero-sized grid:
     with pytest.raises(ValueError):
-<<<<<<< HEAD
-        egrid = ElectrodeGrid((0, 0), electrode_kwargs=radius)
-    with pytest.raises(ValueError):
-        egrid = ElectrodeGrid((5, 0), electrode_kwargs=radius)
-
-    # Invalid naming conventions:
-    with pytest.raises(ValueError):
-        egrid = ElectrodeGrid(shape, names=[1], electrode_kwargs=radius)
-    with pytest.raises(ValueError):
-        egrid = ElectrodeGrid(shape, names=[], electrode_kwargs=radius)
-    with pytest.raises(TypeError):
-        egrid = ElectrodeGrid(shape, names={1}, electrode_kwargs=radius)
-    with pytest.raises(TypeError):
-        egrid = ElectrodeGrid(shape, names={}, electrode_kwargs=radius)
-
-    # Test all naming conventions:
-    egrid = ElectrodeGrid(shape, names=('A', '1'), electrode_kwargs=radius)
-    # print([e for e in egrid.keys()])
-    npt.assert_equal([e for e in egrid.keys()],
-                     ['A1', 'A2', 'A3', 'B1', 'B2', 'B3'])
-    egrid = ElectrodeGrid(shape, names=('1', 'A'), electrode_kwargs=radius)
-=======
         egrid = ElectrodeGrid((0, 0), spacing)
     with pytest.raises(ValueError):
         egrid = ElectrodeGrid((5, 0), spacing)
@@ -398,54 +350,31 @@
     npt.assert_equal([e for e in egrid.keys()],
                      ['A1', 'A2', 'A3', 'B1', 'B2', 'B3'])
     egrid = ElectrodeGrid(gshape, spacing, names=('1', 'A'))
->>>>>>> e8374b6d
     # print([e for e in egrid.keys()])
     # egrid = ElectrodeGrid(shape, names=('A', '1'))
     npt.assert_equal([e for e in egrid.keys()],
                      ['A1', 'B1', 'C1', 'A2', 'B2', 'C2'])
 
-<<<<<<< HEAD
-    # egrid = ElectrodeGrid(shape, names=('A', '1'))
-    # npt.assert_equal([e for e in egrid.keys()],
-    #                  ['A1', 'A1', 'C1', 'A2', 'B2', 'C2'])
-    egrid = ElectrodeGrid(shape, names=('1', '1'), electrode_kwargs=radius)
-    # print([e for e in egrid.keys()])
-    npt.assert_equal([e for e in egrid.keys()],
-                     ['11', '12', '13', '21', '22', '23'])
-    egrid = ElectrodeGrid(shape, names=('A', 'A'), electrode_kwargs=radius)
-=======
     egrid = ElectrodeGrid(gshape, spacing, names=('1', '1'))
     # print([e for e in egrid.keys()])
     npt.assert_equal([e for e in egrid.keys()],
                      ['11', '12', '13', '21', '22', '23'])
     egrid = ElectrodeGrid(gshape, spacing, names=('A', 'A'))
->>>>>>> e8374b6d
     # print([e for e in egrid.keys()])
     npt.assert_equal([e for e in egrid.keys()],
                      ['AA', 'AB', 'AC', 'BA', 'BB', 'BC'])
 
     # rows and columns start at values other than A or 1
-<<<<<<< HEAD
-    egrid = ElectrodeGrid(shape, names=('B', '1'), electrode_kwargs=radius)
-    npt.assert_equal([e for e in egrid.keys()],
-                     ['B1', 'B2', 'B3', 'C1', 'C2', 'C3'])
-    egrid = ElectrodeGrid(shape, names=('A', '2'), electrode_kwargs=radius)
-=======
     egrid = ElectrodeGrid(gshape, spacing, names=('B', '1'))
     npt.assert_equal([e for e in egrid.keys()],
                      ['B1', 'B2', 'B3', 'C1', 'C2', 'C3'])
     egrid = ElectrodeGrid(gshape, spacing, names=('A', '2'))
->>>>>>> e8374b6d
     npt.assert_equal([e for e in egrid.keys()],
                      ['A2', 'A3', 'A4', 'B2', 'B3', 'B4'])
 
     # test unique names
-<<<<<<< HEAD
-    egrid = ElectrodeGrid(shape, names=['53', '18', '00', '81', '11', '12'], electrode_kwargs=radius)
-=======
     egrid = ElectrodeGrid(gshape, spacing,
                           names=['53', '18', '00', '81', '11', '12'])
->>>>>>> e8374b6d
     npt.assert_equal([e for e in egrid.keys()],
                      ['53', '18', '00', '81', '11', '12'])
 
@@ -520,13 +449,8 @@
 
 
 def test_ElectrodeGrid___get_item__():
-<<<<<<< HEAD
-    radius = {'r':20}
-    grid = ElectrodeGrid((2, 4), names=('C', '3'), electrode_kwargs=radius)
-=======
     grid = ElectrodeGrid((2, 4), 20, names=('C', '3'), etype=DiskElectrode,
                          r=20)
->>>>>>> e8374b6d
     npt.assert_equal(grid[0], grid['C3'])
     npt.assert_equal(grid[0, 0], grid['C3'])
     npt.assert_equal(grid[1], grid['C4'])
