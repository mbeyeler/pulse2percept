--- conflicted
+++ resolved
@@ -122,39 +122,6 @@
         # return self.tsample * conv[:, b1.shape[-1]]
         return conv[:b1.shape[-1]]
 
-<<<<<<< HEAD
-    def charge_accumulation(self, b2):
-        """Charge accumulation step (Box 3)
-
-        Calculate the accumulated cathodic charge of a stimulus `b2`.
-        This accumulated charge is then convolved with a one-stage gamma
-        function of time constant `self.tau_ca`.
-
-        Parameters
-        ----------
-        b2 : array
-            Temporal signal to process, b2(r,t) in Nanduri et al. (2012).
-
-        Returns
-        -------
-        charge_accum : array
-            Accumulated charge over time.
-
-        Notes
-        -----
-        The output is not converted to a TimeSeries object for speedup.
-        """
-        # np.maximum seems to be faster than np.where
-        ca = self.tsample * np.cumsum(np.maximum(0, -b2), axis=-1)
-
-        conv = fftconvolve(ca, self.gamma_ca, mode='full')
-
-        # Cut off the tail of the convolution to make the output signal match
-        # the dimensions of the input signal
-        return self.epsilon * self.tsample * conv[:b2.shape[-1]]
-
-=======
->>>>>>> e771811a
     def stationary_nonlinearity(self, b3):
         """Stationary nonlinearity (Box 4)
 
