--- conflicted
+++ resolved
@@ -16,19 +16,12 @@
 
 class TemporalModel(object):
 
-<<<<<<< HEAD
-    def __init__(self, model='Nanduri', tsample=0.005 / 1000,
-                 tau1=0.42 / 1000, tau2=45.25 / 1000, tau3=26.25 / 1000,
-                 epsilon=8.73, asymptote=14, slope=3, shift=16):
-        """(Updated) Perceptual Sensitivity Model.
-=======
     def __init__(self, tsample=0.005 / 1000,
                  tau_nfl=0.42 / 1000, tau_inl=18.0 / 1000,
                  tau_ca=45.25 / 1000, tau_slow=26.25 / 1000,
                  scale_slow=1150.0, lweight=0.636, aweight=0.5,
                  slope=3.0, shift=15.0):
         """Temporal Sensitivity Model
->>>>>>> 9315decf
 
         A model of temporal integration from retina pixels.
 
